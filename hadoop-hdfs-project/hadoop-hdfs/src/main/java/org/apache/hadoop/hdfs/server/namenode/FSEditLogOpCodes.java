--- conflicted
+++ resolved
@@ -59,10 +59,6 @@
   OP_ALLOW_SNAPSHOT             ((byte) 29),
   OP_DISALLOW_SNAPSHOT          ((byte) 30),
   OP_SET_GENSTAMP_V2            ((byte) 31),
-<<<<<<< HEAD
-  OP_ALLOCATE_BLOCK_ID          ((byte) 32);
-  private byte opCode;
-=======
   OP_ALLOCATE_BLOCK_ID          ((byte) 32),
   OP_ADD_CACHE_DIRECTIVE       ((byte) 33),
   OP_REMOVE_CACHE_DIRECTIVE    ((byte) 34),
@@ -75,7 +71,6 @@
   OP_INVALID                    ((byte) -1);
 
   private final byte opCode;
->>>>>>> fbf12270
 
   /**
    * Constructor
