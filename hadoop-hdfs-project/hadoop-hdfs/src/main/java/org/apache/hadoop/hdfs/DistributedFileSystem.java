--- conflicted
+++ resolved
@@ -106,14 +106,8 @@
       throw new IOException("Incomplete HDFS URI, no host: "+ uri);
     }
 
-<<<<<<< HEAD
     this.dfs = new DFSClient(uri, conf, statistics);
-    this.uri = URI.create(HdfsConstants.HDFS_URI_SCHEME + "://" + uri.getAuthority());
-=======
-    InetSocketAddress namenode = NameNode.getAddress(uri.getAuthority());
-    this.dfs = new DFSClient(namenode, conf, statistics);
     this.uri = URI.create(uri.getScheme()+"://"+uri.getAuthority());
->>>>>>> 2a2faac0
     this.workingDir = getHomeDirectory();
   }
 
