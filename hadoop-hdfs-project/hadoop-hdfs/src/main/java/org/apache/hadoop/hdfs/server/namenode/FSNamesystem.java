/**
 * Licensed to the Apache Software Foundation (ASF) under one
 * or more contributor license agreements.  See the NOTICE file
 * distributed with this work for additional information
 * regarding copyright ownership.  The ASF licenses this file
 * to you under the Apache License, Version 2.0 (the
 * "License"); you may not use this file except in compliance
 * with the License.  You may obtain a copy of the License at
 *
 *     http://www.apache.org/licenses/LICENSE-2.0
 *
 * Unless required by applicable law or agreed to in writing, software
 * distributed under the License is distributed on an "AS IS" BASIS,
 * WITHOUT WARRANTIES OR CONDITIONS OF ANY KIND, either express or implied.
 * See the License for the specific language governing permissions and
 * limitations under the License.
 */
package org.apache.hadoop.hdfs.server.namenode;

import static org.apache.hadoop.fs.CommonConfigurationKeysPublic.FS_TRASH_INTERVAL_DEFAULT;
import static org.apache.hadoop.fs.CommonConfigurationKeysPublic.FS_TRASH_INTERVAL_KEY;
import static org.apache.hadoop.fs.CommonConfigurationKeysPublic.IO_FILE_BUFFER_SIZE_DEFAULT;
import static org.apache.hadoop.fs.CommonConfigurationKeysPublic.IO_FILE_BUFFER_SIZE_KEY;
import static org.apache.hadoop.hdfs.DFSConfigKeys.DFS_BLOCK_SIZE_DEFAULT;
import static org.apache.hadoop.hdfs.DFSConfigKeys.DFS_BLOCK_SIZE_KEY;
import static org.apache.hadoop.hdfs.client.HdfsClientConfigKeys.DFS_BYTES_PER_CHECKSUM_DEFAULT;
import static org.apache.hadoop.hdfs.client.HdfsClientConfigKeys.DFS_BYTES_PER_CHECKSUM_KEY;
import static org.apache.hadoop.hdfs.DFSConfigKeys.DFS_CHECKSUM_TYPE_DEFAULT;
import static org.apache.hadoop.hdfs.DFSConfigKeys.DFS_CHECKSUM_TYPE_KEY;
import static org.apache.hadoop.hdfs.client.HdfsClientConfigKeys.DFS_CLIENT_WRITE_PACKET_SIZE_DEFAULT;
import static org.apache.hadoop.hdfs.client.HdfsClientConfigKeys.DFS_CLIENT_WRITE_PACKET_SIZE_KEY;
import static org.apache.hadoop.hdfs.DFSConfigKeys.DFS_ENCRYPT_DATA_TRANSFER_DEFAULT;
import static org.apache.hadoop.hdfs.DFSConfigKeys.DFS_ENCRYPT_DATA_TRANSFER_KEY;
import static org.apache.hadoop.hdfs.DFSConfigKeys.DFS_HA_STANDBY_CHECKPOINTS_DEFAULT;
import static org.apache.hadoop.hdfs.DFSConfigKeys.DFS_HA_STANDBY_CHECKPOINTS_KEY;
import static org.apache.hadoop.hdfs.DFSConfigKeys.DFS_NAMENODE_AUDIT_LOGGERS_KEY;
import static org.apache.hadoop.hdfs.DFSConfigKeys.DFS_NAMENODE_AUDIT_LOG_ASYNC_DEFAULT;
import static org.apache.hadoop.hdfs.DFSConfigKeys.DFS_NAMENODE_AUDIT_LOG_ASYNC_KEY;
import static org.apache.hadoop.hdfs.DFSConfigKeys.DFS_NAMENODE_AUDIT_LOG_TOKEN_TRACKING_ID_DEFAULT;
import static org.apache.hadoop.hdfs.DFSConfigKeys.DFS_NAMENODE_AUDIT_LOG_TOKEN_TRACKING_ID_KEY;
import static org.apache.hadoop.hdfs.DFSConfigKeys.DFS_NAMENODE_CHECKPOINT_TXNS_DEFAULT;
import static org.apache.hadoop.hdfs.DFSConfigKeys.DFS_NAMENODE_CHECKPOINT_TXNS_KEY;
import static org.apache.hadoop.hdfs.DFSConfigKeys.DFS_NAMENODE_DEFAULT_AUDIT_LOGGER_NAME;
import static org.apache.hadoop.hdfs.DFSConfigKeys.DFS_NAMENODE_DELEGATION_KEY_UPDATE_INTERVAL_DEFAULT;
import static org.apache.hadoop.hdfs.DFSConfigKeys.DFS_NAMENODE_DELEGATION_KEY_UPDATE_INTERVAL_KEY;
import static org.apache.hadoop.hdfs.DFSConfigKeys.DFS_NAMENODE_DELEGATION_TOKEN_ALWAYS_USE_DEFAULT;
import static org.apache.hadoop.hdfs.DFSConfigKeys.DFS_NAMENODE_DELEGATION_TOKEN_ALWAYS_USE_KEY;
import static org.apache.hadoop.hdfs.DFSConfigKeys.DFS_NAMENODE_DELEGATION_TOKEN_MAX_LIFETIME_DEFAULT;
import static org.apache.hadoop.hdfs.DFSConfigKeys.DFS_NAMENODE_DELEGATION_TOKEN_MAX_LIFETIME_KEY;
import static org.apache.hadoop.hdfs.DFSConfigKeys.DFS_NAMENODE_DELEGATION_TOKEN_RENEW_INTERVAL_DEFAULT;
import static org.apache.hadoop.hdfs.DFSConfigKeys.DFS_NAMENODE_DELEGATION_TOKEN_RENEW_INTERVAL_KEY;
import static org.apache.hadoop.hdfs.DFSConfigKeys.DFS_NAMENODE_EDITS_DIR_KEY;
import static org.apache.hadoop.hdfs.DFSConfigKeys.DFS_NAMENODE_EDITS_DIR_REQUIRED_KEY;
import static org.apache.hadoop.hdfs.DFSConfigKeys.DFS_NAMENODE_EDIT_LOG_AUTOROLL_CHECK_INTERVAL_MS;
import static org.apache.hadoop.hdfs.DFSConfigKeys.DFS_NAMENODE_EDIT_LOG_AUTOROLL_CHECK_INTERVAL_MS_DEFAULT;
import static org.apache.hadoop.hdfs.DFSConfigKeys.DFS_NAMENODE_EDIT_LOG_AUTOROLL_MULTIPLIER_THRESHOLD;
import static org.apache.hadoop.hdfs.DFSConfigKeys.DFS_NAMENODE_EDIT_LOG_AUTOROLL_MULTIPLIER_THRESHOLD_DEFAULT;
import static org.apache.hadoop.hdfs.DFSConfigKeys.DFS_NAMENODE_ENABLE_RETRY_CACHE_DEFAULT;
import static org.apache.hadoop.hdfs.DFSConfigKeys.DFS_NAMENODE_ENABLE_RETRY_CACHE_KEY;
import static org.apache.hadoop.hdfs.DFSConfigKeys.DFS_NAMENODE_INODE_ATTRIBUTES_PROVIDER_KEY;
import static org.apache.hadoop.hdfs.DFSConfigKeys.DFS_NAMENODE_LAZY_PERSIST_FILE_SCRUB_INTERVAL_SEC;
import static org.apache.hadoop.hdfs.DFSConfigKeys.DFS_NAMENODE_LAZY_PERSIST_FILE_SCRUB_INTERVAL_SEC_DEFAULT;
import static org.apache.hadoop.hdfs.DFSConfigKeys.DFS_NAMENODE_MAX_OBJECTS_DEFAULT;
import static org.apache.hadoop.hdfs.DFSConfigKeys.DFS_NAMENODE_MAX_OBJECTS_KEY;
import static org.apache.hadoop.hdfs.DFSConfigKeys.DFS_NAMENODE_NAME_DIR_KEY;
import static org.apache.hadoop.hdfs.DFSConfigKeys.DFS_NAMENODE_REPL_QUEUE_THRESHOLD_PCT_KEY;
import static org.apache.hadoop.hdfs.DFSConfigKeys.DFS_NAMENODE_RESOURCE_CHECK_INTERVAL_DEFAULT;
import static org.apache.hadoop.hdfs.DFSConfigKeys.DFS_NAMENODE_RESOURCE_CHECK_INTERVAL_KEY;
import static org.apache.hadoop.hdfs.DFSConfigKeys.DFS_NAMENODE_RETRY_CACHE_EXPIRYTIME_MILLIS_DEFAULT;
import static org.apache.hadoop.hdfs.DFSConfigKeys.DFS_NAMENODE_RETRY_CACHE_EXPIRYTIME_MILLIS_KEY;
import static org.apache.hadoop.hdfs.DFSConfigKeys.DFS_NAMENODE_RETRY_CACHE_HEAP_PERCENT_DEFAULT;
import static org.apache.hadoop.hdfs.DFSConfigKeys.DFS_NAMENODE_RETRY_CACHE_HEAP_PERCENT_KEY;
import static org.apache.hadoop.hdfs.DFSConfigKeys.DFS_NAMENODE_SAFEMODE_EXTENSION_KEY;
import static org.apache.hadoop.hdfs.DFSConfigKeys.DFS_NAMENODE_SAFEMODE_MIN_DATANODES_DEFAULT;
import static org.apache.hadoop.hdfs.DFSConfigKeys.DFS_NAMENODE_SAFEMODE_MIN_DATANODES_KEY;
import static org.apache.hadoop.hdfs.DFSConfigKeys.DFS_NAMENODE_SAFEMODE_THRESHOLD_PCT_DEFAULT;
import static org.apache.hadoop.hdfs.DFSConfigKeys.DFS_NAMENODE_SAFEMODE_THRESHOLD_PCT_KEY;
import static org.apache.hadoop.hdfs.DFSConfigKeys.DFS_NAMENODE_SHARED_EDITS_DIR_KEY;
import static org.apache.hadoop.hdfs.DFSConfigKeys.DFS_PERMISSIONS_ENABLED_DEFAULT;
import static org.apache.hadoop.hdfs.DFSConfigKeys.DFS_PERMISSIONS_ENABLED_KEY;
import static org.apache.hadoop.hdfs.DFSConfigKeys.DFS_PERMISSIONS_SUPERUSERGROUP_DEFAULT;
import static org.apache.hadoop.hdfs.DFSConfigKeys.DFS_PERMISSIONS_SUPERUSERGROUP_KEY;
import static org.apache.hadoop.hdfs.DFSConfigKeys.DFS_REPLICATION_DEFAULT;
import static org.apache.hadoop.hdfs.DFSConfigKeys.DFS_REPLICATION_KEY;
import static org.apache.hadoop.hdfs.server.namenode.FSDirStatAndListingOp.*;
import static org.apache.hadoop.util.Time.now;
import static org.apache.hadoop.util.Time.monotonicNow;

import java.io.BufferedWriter;
import java.io.ByteArrayInputStream;
import java.io.DataInput;
import java.io.DataInputStream;
import java.io.DataOutputStream;
import java.io.File;
import java.io.FileNotFoundException;
import java.io.FileOutputStream;
import java.io.IOException;
import java.io.OutputStreamWriter;
import java.io.PrintWriter;
import java.io.StringWriter;
import java.lang.management.ManagementFactory;
import java.net.InetAddress;
import java.net.URI;
import java.security.GeneralSecurityException;
import java.util.ArrayList;
import java.util.Arrays;
import java.util.Collection;
import java.util.Collections;
import java.util.Date;
import java.util.EnumSet;
import java.util.HashMap;
import java.util.HashSet;
import java.util.Iterator;
import java.util.LinkedHashSet;
import java.util.List;
import java.util.Map;
import java.util.Set;
import java.util.TreeMap;
import java.util.concurrent.TimeUnit;
import java.util.concurrent.locks.Condition;
import java.util.concurrent.locks.ReentrantLock;
import java.util.concurrent.locks.ReentrantReadWriteLock;

import javax.management.NotCompliantMBeanException;
import javax.management.ObjectName;
import javax.management.StandardMBean;

import org.apache.commons.logging.Log;
import org.apache.commons.logging.LogFactory;
import org.apache.commons.logging.impl.Log4JLogger;
import org.apache.hadoop.HadoopIllegalArgumentException;
import org.apache.hadoop.classification.InterfaceAudience;
import org.apache.hadoop.conf.Configuration;
import org.apache.hadoop.crypto.CipherSuite;
import org.apache.hadoop.crypto.CryptoProtocolVersion;
import org.apache.hadoop.crypto.key.KeyProvider;
import org.apache.hadoop.crypto.key.KeyProviderCryptoExtension;
import org.apache.hadoop.crypto.key.KeyProviderCryptoExtension.EncryptedKeyVersion;
import org.apache.hadoop.fs.BatchedRemoteIterator.BatchedListEntries;
import org.apache.hadoop.fs.CacheFlag;
import org.apache.hadoop.fs.ContentSummary;
import org.apache.hadoop.fs.CreateFlag;
import org.apache.hadoop.fs.FileStatus;
import org.apache.hadoop.fs.FileSystem;
import org.apache.hadoop.fs.FsServerDefaults;
import org.apache.hadoop.fs.InvalidPathException;
import org.apache.hadoop.fs.Options;
import org.apache.hadoop.fs.Path;
import org.apache.hadoop.fs.StorageType;
import org.apache.hadoop.fs.UnresolvedLinkException;
import org.apache.hadoop.fs.XAttr;
import org.apache.hadoop.fs.XAttrSetFlag;
import org.apache.hadoop.fs.permission.AclEntry;
import org.apache.hadoop.fs.permission.AclStatus;
import org.apache.hadoop.fs.permission.FsAction;
import org.apache.hadoop.fs.permission.FsPermission;
import org.apache.hadoop.fs.permission.PermissionStatus;
import org.apache.hadoop.ha.HAServiceProtocol.HAServiceState;
import org.apache.hadoop.ha.ServiceFailedException;
import org.apache.hadoop.hdfs.DFSConfigKeys;
import org.apache.hadoop.hdfs.DFSUtil;
import org.apache.hadoop.hdfs.HAUtil;
import org.apache.hadoop.hdfs.HdfsConfiguration;
import org.apache.hadoop.hdfs.UnknownCryptoProtocolVersionException;
import org.apache.hadoop.hdfs.protocol.AlreadyBeingCreatedException;
import org.apache.hadoop.hdfs.protocol.Block;
import org.apache.hadoop.hdfs.protocol.BlockStoragePolicy;
import org.apache.hadoop.hdfs.protocol.CacheDirectiveEntry;
import org.apache.hadoop.hdfs.protocol.CacheDirectiveInfo;
import org.apache.hadoop.hdfs.protocol.CachePoolEntry;
import org.apache.hadoop.hdfs.protocol.CachePoolInfo;
import org.apache.hadoop.hdfs.protocol.ClientProtocol;
import org.apache.hadoop.hdfs.protocol.DatanodeID;
import org.apache.hadoop.hdfs.protocol.DatanodeInfo;
import org.apache.hadoop.hdfs.protocol.DirectoryListing;
import org.apache.hadoop.hdfs.protocol.ErasureCodingPolicy;
import org.apache.hadoop.hdfs.protocol.EncryptionZone;
import org.apache.hadoop.hdfs.protocol.ExtendedBlock;
import org.apache.hadoop.hdfs.protocol.HdfsConstants;
import org.apache.hadoop.hdfs.protocol.HdfsConstants.DatanodeReportType;
import org.apache.hadoop.hdfs.protocol.HdfsConstants.SafeModeAction;
import org.apache.hadoop.hdfs.protocol.HdfsFileStatus;
import org.apache.hadoop.hdfs.protocol.LastBlockWithStatus;
import org.apache.hadoop.hdfs.protocol.LocatedBlock;
import org.apache.hadoop.hdfs.protocol.LocatedBlocks;
import org.apache.hadoop.hdfs.protocol.LocatedStripedBlock;
import org.apache.hadoop.hdfs.protocol.RecoveryInProgressException;
import org.apache.hadoop.hdfs.protocol.RollingUpgradeException;
import org.apache.hadoop.hdfs.protocol.RollingUpgradeInfo;
import org.apache.hadoop.hdfs.protocol.SnapshotAccessControlException;
import org.apache.hadoop.hdfs.protocol.SnapshotDiffReport;
import org.apache.hadoop.hdfs.protocol.SnapshottableDirectoryStatus;
import org.apache.hadoop.hdfs.protocol.datatransfer.ReplaceDatanodeOnFailure;
import org.apache.hadoop.hdfs.security.token.block.BlockTokenIdentifier;
import org.apache.hadoop.hdfs.security.token.delegation.DelegationTokenIdentifier;
import org.apache.hadoop.hdfs.security.token.delegation.DelegationTokenSecretManager;
import org.apache.hadoop.hdfs.security.token.delegation.DelegationTokenSecretManager.SecretManagerState;
import org.apache.hadoop.hdfs.server.blockmanagement.BlockCollection;
import org.apache.hadoop.hdfs.server.blockmanagement.BlockIdManager;
import org.apache.hadoop.hdfs.server.blockmanagement.BlockInfo;
import org.apache.hadoop.hdfs.server.blockmanagement.BlockInfoContiguous;
import org.apache.hadoop.hdfs.server.blockmanagement.BlockInfoStriped;
import org.apache.hadoop.hdfs.server.blockmanagement.BlockManager;
import org.apache.hadoop.hdfs.server.blockmanagement.BlockUnderConstructionFeature;
import org.apache.hadoop.hdfs.server.blockmanagement.DatanodeDescriptor;
import org.apache.hadoop.hdfs.server.blockmanagement.DatanodeManager;
import org.apache.hadoop.hdfs.server.blockmanagement.DatanodeStatistics;
import org.apache.hadoop.hdfs.server.blockmanagement.DatanodeStorageInfo;
import org.apache.hadoop.hdfs.server.common.HdfsServerConstants.BlockUCState;
import org.apache.hadoop.hdfs.server.common.HdfsServerConstants.NamenodeRole;
import org.apache.hadoop.hdfs.server.common.HdfsServerConstants.RollingUpgradeStartupOption;
import org.apache.hadoop.hdfs.server.common.HdfsServerConstants.StartupOption;
import org.apache.hadoop.hdfs.server.common.Storage;
import org.apache.hadoop.hdfs.server.common.Storage.StorageDirType;
import org.apache.hadoop.hdfs.server.common.Storage.StorageDirectory;
import org.apache.hadoop.hdfs.server.common.Util;
import org.apache.hadoop.hdfs.server.namenode.FsImageProto.SecretManagerSection;
import org.apache.hadoop.hdfs.server.namenode.INode.BlocksMapUpdateInfo;
import org.apache.hadoop.hdfs.server.namenode.JournalSet.JournalAndStream;
import org.apache.hadoop.hdfs.server.namenode.LeaseManager.Lease;
import org.apache.hadoop.hdfs.server.namenode.NNStorage.NameNodeFile;
import org.apache.hadoop.hdfs.server.namenode.NameNode.OperationCategory;
import org.apache.hadoop.hdfs.server.namenode.NameNodeLayoutVersion.Feature;
import org.apache.hadoop.hdfs.server.namenode.ha.EditLogTailer;
import org.apache.hadoop.hdfs.server.namenode.ha.HAContext;
import org.apache.hadoop.hdfs.server.namenode.ha.StandbyCheckpointer;
import org.apache.hadoop.hdfs.server.namenode.metrics.FSNamesystemMBean;
import org.apache.hadoop.hdfs.server.namenode.metrics.NameNodeMetrics;
import org.apache.hadoop.hdfs.server.namenode.snapshot.Snapshot;
import org.apache.hadoop.hdfs.server.namenode.snapshot.SnapshotManager;
import org.apache.hadoop.hdfs.server.namenode.startupprogress.Phase;
import org.apache.hadoop.hdfs.server.namenode.startupprogress.StartupProgress;
import org.apache.hadoop.hdfs.server.namenode.startupprogress.StartupProgress.Counter;
import org.apache.hadoop.hdfs.server.namenode.startupprogress.Status;
import org.apache.hadoop.hdfs.server.namenode.startupprogress.Step;
import org.apache.hadoop.hdfs.server.namenode.startupprogress.StepType;
import org.apache.hadoop.hdfs.server.namenode.top.TopAuditLogger;
import org.apache.hadoop.hdfs.server.namenode.top.TopConf;
import org.apache.hadoop.hdfs.server.namenode.top.metrics.TopMetrics;
import org.apache.hadoop.hdfs.server.namenode.top.window.RollingWindowManager;
import org.apache.hadoop.hdfs.server.namenode.web.resources.NamenodeWebHdfsMethods;
import org.apache.hadoop.hdfs.server.protocol.DatanodeCommand;
import org.apache.hadoop.hdfs.server.protocol.DatanodeRegistration;
import org.apache.hadoop.hdfs.server.protocol.DatanodeStorageReport;
import org.apache.hadoop.hdfs.server.protocol.HeartbeatResponse;
import org.apache.hadoop.hdfs.server.protocol.NNHAStatusHeartbeat;
import org.apache.hadoop.hdfs.server.protocol.NamenodeCommand;
import org.apache.hadoop.hdfs.server.protocol.NamenodeRegistration;
import org.apache.hadoop.hdfs.server.protocol.NamespaceInfo;
import org.apache.hadoop.hdfs.server.protocol.StorageReceivedDeletedBlocks;
import org.apache.hadoop.hdfs.server.protocol.StorageReport;
import org.apache.hadoop.hdfs.server.protocol.VolumeFailureSummary;
import org.apache.hadoop.io.IOUtils;
import org.apache.hadoop.io.Text;
import org.apache.hadoop.ipc.RetriableException;
import org.apache.hadoop.ipc.RetryCache;
import org.apache.hadoop.ipc.Server;
import org.apache.hadoop.ipc.StandbyException;
import org.apache.hadoop.metrics2.annotation.Metric;
import org.apache.hadoop.metrics2.annotation.Metrics;
import org.apache.hadoop.metrics2.lib.DefaultMetricsSystem;
import org.apache.hadoop.metrics2.util.MBeans;
import org.apache.hadoop.net.NetworkTopology;
import org.apache.hadoop.net.Node;
import org.apache.hadoop.security.AccessControlException;
import org.apache.hadoop.security.UserGroupInformation;
import org.apache.hadoop.security.UserGroupInformation.AuthenticationMethod;
import org.apache.hadoop.security.token.SecretManager.InvalidToken;
import org.apache.hadoop.security.token.Token;
import org.apache.hadoop.security.token.TokenIdentifier;
import org.apache.hadoop.security.token.delegation.DelegationKey;
import org.apache.hadoop.util.Daemon;
import org.apache.hadoop.util.DataChecksum;
import org.apache.hadoop.util.ReflectionUtils;
import org.apache.hadoop.util.StringUtils;
import org.apache.hadoop.util.VersionInfo;
import org.apache.log4j.Appender;
import org.apache.log4j.AsyncAppender;
import org.apache.log4j.Logger;
import org.codehaus.jackson.map.ObjectMapper;
import org.mortbay.util.ajax.JSON;

import com.google.common.annotations.VisibleForTesting;
import com.google.common.base.Charsets;
import com.google.common.base.Preconditions;
import com.google.common.collect.ImmutableMap;
import com.google.common.collect.Lists;

/**
 * FSNamesystem is a container of both transient
 * and persisted name-space state, and does all the book-keeping
 * work on a NameNode.
 *
 * Its roles are briefly described below:
 *
 * 1) Is the container for BlockManager, DatanodeManager,
 *    DelegationTokens, LeaseManager, etc. services.
 * 2) RPC calls that modify or inspect the name-space
 *    should get delegated here.
 * 3) Anything that touches only blocks (eg. block reports),
 *    it delegates to BlockManager.
 * 4) Anything that touches only file information (eg. permissions, mkdirs),
 *    it delegates to FSDirectory.
 * 5) Anything that crosses two of the above components should be
 *    coordinated here.
 * 6) Logs mutations to FSEditLog.
 *
 * This class and its contents keep:
 *
 * 1)  Valid fsname --> blocklist  (kept on disk, logged)
 * 2)  Set of all valid blocks (inverted #1)
 * 3)  block --> machinelist (kept in memory, rebuilt dynamically from reports)
 * 4)  machine --> blocklist (inverted #2)
 * 5)  LRU cache of updated-heartbeat machines
 */
@InterfaceAudience.Private
@Metrics(context="dfs")
public class FSNamesystem implements Namesystem, FSNamesystemMBean,
  NameNodeMXBean {
  public static final Log LOG = LogFactory.getLog(FSNamesystem.class);

  private static final ThreadLocal<StringBuilder> auditBuffer =
    new ThreadLocal<StringBuilder>() {
      @Override
      protected StringBuilder initialValue() {
        return new StringBuilder();
      }
  };

  private final BlockIdManager blockIdManager;

  @VisibleForTesting
  public boolean isAuditEnabled() {
    return !isDefaultAuditLogger || auditLog.isInfoEnabled();
  }

  private void logAuditEvent(boolean succeeded, String cmd, String src)
      throws IOException {
    logAuditEvent(succeeded, cmd, src, null, null);
  }
  
  private void logAuditEvent(boolean succeeded, String cmd, String src,
      String dst, HdfsFileStatus stat) throws IOException {
    if (isAuditEnabled() && isExternalInvocation()) {
      logAuditEvent(succeeded, getRemoteUser(), getRemoteIp(),
                    cmd, src, dst, stat);
    }
  }

  private void logAuditEvent(boolean succeeded,
      UserGroupInformation ugi, InetAddress addr, String cmd, String src,
      String dst, HdfsFileStatus stat) {
    FileStatus status = null;
    if (stat != null) {
      Path symlink = stat.isSymlink() ? new Path(stat.getSymlink()) : null;
      Path path = dst != null ? new Path(dst) : new Path(src);
      status = new FileStatus(stat.getLen(), stat.isDir(),
          stat.getReplication(), stat.getBlockSize(),
          stat.getModificationTime(),
          stat.getAccessTime(), stat.getPermission(), stat.getOwner(),
          stat.getGroup(), symlink, path);
    }
    for (AuditLogger logger : auditLoggers) {
      if (logger instanceof HdfsAuditLogger) {
        HdfsAuditLogger hdfsLogger = (HdfsAuditLogger) logger;
        hdfsLogger.logAuditEvent(succeeded, ugi.toString(), addr, cmd, src, dst,
            status, ugi, dtSecretManager);
      } else {
        logger.logAuditEvent(succeeded, ugi.toString(), addr,
            cmd, src, dst, status);
      }
    }
  }

  /**
   * Logger for audit events, noting successful FSNamesystem operations. Emits
   * to FSNamesystem.audit at INFO. Each event causes a set of tab-separated
   * <code>key=value</code> pairs to be written for the following properties:
   * <code>
   * ugi=&lt;ugi in RPC&gt;
   * ip=&lt;remote IP&gt;
   * cmd=&lt;command&gt;
   * src=&lt;src path&gt;
   * dst=&lt;dst path (optional)&gt;
   * perm=&lt;permissions (optional)&gt;
   * </code>
   */
  public static final Log auditLog = LogFactory.getLog(
      FSNamesystem.class.getName() + ".audit");

  static final int DEFAULT_MAX_CORRUPT_FILEBLOCKS_RETURNED = 100;
  static int BLOCK_DELETION_INCREMENT = 1000;
  private final boolean isPermissionEnabled;
  private final UserGroupInformation fsOwner;
  private final String supergroup;
  private final boolean standbyShouldCheckpoint;
  
  // Scan interval is not configurable.
  private static final long DELEGATION_TOKEN_REMOVER_SCAN_INTERVAL =
    TimeUnit.MILLISECONDS.convert(1, TimeUnit.HOURS);
  final DelegationTokenSecretManager dtSecretManager;
  private final boolean alwaysUseDelegationTokensForTests;

  private static final Step STEP_AWAITING_REPORTED_BLOCKS =
    new Step(StepType.AWAITING_REPORTED_BLOCKS);

  // Tracks whether the default audit logger is the only configured audit
  // logger; this allows isAuditEnabled() to return false in case the
  // underlying logger is disabled, and avoid some unnecessary work.
  private final boolean isDefaultAuditLogger;
  private final List<AuditLogger> auditLoggers;

  /** The namespace tree. */
  FSDirectory dir;
  private final BlockManager blockManager;
  private final SnapshotManager snapshotManager;
  private final CacheManager cacheManager;
  private final ErasureCodingPolicyManager ecPolicyManager;
  private final DatanodeStatistics datanodeStatistics;

  private String nameserviceId;

  private volatile RollingUpgradeInfo rollingUpgradeInfo = null;
  /**
   * A flag that indicates whether the checkpointer should checkpoint a rollback
   * fsimage. The edit log tailer sets this flag. The checkpoint will create a
   * rollback fsimage if the flag is true, and then change the flag to false.
   */
  private volatile boolean needRollbackFsImage;

  // Block pool ID used by this namenode
  private String blockPoolId;

  final LeaseManager leaseManager = new LeaseManager(this); 

  volatile Daemon smmthread = null;  // SafeModeMonitor thread
  
  Daemon nnrmthread = null; // NamenodeResourceMonitor thread

  Daemon nnEditLogRoller = null; // NameNodeEditLogRoller thread

  // A daemon to periodically clean up corrupt lazyPersist files
  // from the name space.
  Daemon lazyPersistFileScrubber = null;
  /**
   * When an active namenode will roll its own edit log, in # edits
   */
  private final long editLogRollerThreshold;
  /**
   * Check interval of an active namenode's edit log roller thread 
   */
  private final int editLogRollerInterval;

  /**
   * How frequently we scan and unlink corrupt lazyPersist files.
   * (In seconds)
   */
  private final int lazyPersistFileScrubIntervalSec;

  private volatile boolean hasResourcesAvailable = false;
  private volatile boolean fsRunning = true;
  
  /** The start time of the namesystem. */
  private final long startTime = now();

  /** The interval of namenode checking for the disk space availability */
  private final long resourceRecheckInterval;

  // The actual resource checker instance.
  NameNodeResourceChecker nnResourceChecker;

  private final FsServerDefaults serverDefaults;
  private final ReplaceDatanodeOnFailure dtpReplaceDatanodeOnFailure;

  private volatile SafeModeInfo safeMode;  // safe mode information

  private final long maxFsObjects;          // maximum number of fs objects

  private final long minBlockSize;         // minimum block size
  final long maxBlocksPerFile;     // maximum # of blocks per file

  /** Lock to protect FSNamesystem. */
  private final FSNamesystemLock fsLock;

  /** 
   * Checkpoint lock to protect FSNamesystem modification on standby NNs.
   * Unlike fsLock, it does not affect block updates. On active NNs, this lock
   * does not provide proper protection, because there are operations that
   * modify both block and name system state.  Even on standby, fsLock is 
   * used when block state changes need to be blocked.
   */
  private final ReentrantLock cpLock;

  /**
   * Used when this NN is in standby state to read from the shared edit log.
   */
  private EditLogTailer editLogTailer = null;

  /**
   * Used when this NN is in standby state to perform checkpoints.
   */
  private StandbyCheckpointer standbyCheckpointer;

  /**
   * Reference to the NN's HAContext object. This is only set once
   * {@link #startCommonServices(Configuration, HAContext)} is called. 
   */
  private HAContext haContext;

  private final boolean haEnabled;

  /**
   * Whether the namenode is in the middle of starting the active service
   */
  private volatile boolean startingActiveService = false;

  private final RetryCache retryCache;

  private KeyProviderCryptoExtension provider = null;

  private volatile boolean imageLoaded = false;
  private final Condition cond;

  private final FSImage fsImage;

  private final TopConf topConf;
  private TopMetrics topMetrics;

  private INodeAttributeProvider inodeAttributeProvider;

  /**
   * Notify that loading of this FSDirectory is complete, and
   * it is imageLoaded for use
   */
  void imageLoadComplete() {
    Preconditions.checkState(!imageLoaded, "FSDirectory already loaded");
    setImageLoaded();
  }

  void setImageLoaded() {
    if(imageLoaded) return;
    writeLock();
    try {
      setImageLoaded(true);
      dir.markNameCacheInitialized();
      cond.signalAll();
    } finally {
      writeUnlock();
    }
  }

  //This is for testing purposes only
  @VisibleForTesting
  boolean isImageLoaded() {
    return imageLoaded;
  }

  // exposed for unit tests
  protected void setImageLoaded(boolean flag) {
    imageLoaded = flag;
  }

  /**
   * Block until the object is imageLoaded to be used.
   */
  void waitForLoadingFSImage() {
    if (!imageLoaded) {
      writeLock();
      try {
        while (!imageLoaded) {
          try {
            cond.await(5000, TimeUnit.MILLISECONDS);
          } catch (InterruptedException ignored) {
          }
        }
      } finally {
        writeUnlock();
      }
    }
  }

  /**
   * Clear all loaded data
   */
  void clear() {
    dir.reset();
    dtSecretManager.reset();
    blockIdManager.clear();
    leaseManager.removeAllLeases();
    snapshotManager.clearSnapshottableDirs();
    cacheManager.clear();
    ecPolicyManager.clear();
    setImageLoaded(false);
    blockManager.clear();
  }

  @VisibleForTesting
  LeaseManager getLeaseManager() {
    return leaseManager;
  }
  
  boolean isHaEnabled() {
    return haEnabled;
  }

  /**
   * Check the supplied configuration for correctness.
   * @param conf Supplies the configuration to validate.
   * @throws IOException if the configuration could not be queried.
   * @throws IllegalArgumentException if the configuration is invalid.
   */
  private static void checkConfiguration(Configuration conf)
      throws IOException {

    final Collection<URI> namespaceDirs =
        FSNamesystem.getNamespaceDirs(conf);
    final Collection<URI> editsDirs =
        FSNamesystem.getNamespaceEditsDirs(conf);
    final Collection<URI> requiredEditsDirs =
        FSNamesystem.getRequiredNamespaceEditsDirs(conf);
    final Collection<URI> sharedEditsDirs =
        FSNamesystem.getSharedEditsDirs(conf);

    for (URI u : requiredEditsDirs) {
      if (u.toString().compareTo(
              DFSConfigKeys.DFS_NAMENODE_EDITS_DIR_DEFAULT) == 0) {
        continue;
      }

      // Each required directory must also be in editsDirs or in
      // sharedEditsDirs.
      if (!editsDirs.contains(u) &&
          !sharedEditsDirs.contains(u)) {
        throw new IllegalArgumentException(
            "Required edits directory " + u.toString() + " not present in " +
            DFSConfigKeys.DFS_NAMENODE_EDITS_DIR_KEY + ". " +
            DFSConfigKeys.DFS_NAMENODE_EDITS_DIR_KEY + "=" +
            editsDirs.toString() + "; " +
            DFSConfigKeys.DFS_NAMENODE_EDITS_DIR_REQUIRED_KEY + "=" +
            requiredEditsDirs.toString() + ". " +
            DFSConfigKeys.DFS_NAMENODE_SHARED_EDITS_DIR_KEY + "=" +
            sharedEditsDirs.toString() + ".");
      }
    }

    if (namespaceDirs.size() == 1) {
      LOG.warn("Only one image storage directory ("
          + DFS_NAMENODE_NAME_DIR_KEY + ") configured. Beware of data loss"
          + " due to lack of redundant storage directories!");
    }
    if (editsDirs.size() == 1) {
      LOG.warn("Only one namespace edits storage directory ("
          + DFS_NAMENODE_EDITS_DIR_KEY + ") configured. Beware of data loss"
          + " due to lack of redundant storage directories!");
    }
  }

  /**
   * Instantiates an FSNamesystem loaded from the image and edits
   * directories specified in the passed Configuration.
   *
   * @param conf the Configuration which specifies the storage directories
   *             from which to load
   * @return an FSNamesystem which contains the loaded namespace
   * @throws IOException if loading fails
   */
  static FSNamesystem loadFromDisk(Configuration conf) throws IOException {

    checkConfiguration(conf);
    FSImage fsImage = new FSImage(conf,
        FSNamesystem.getNamespaceDirs(conf),
        FSNamesystem.getNamespaceEditsDirs(conf));
    FSNamesystem namesystem = new FSNamesystem(conf, fsImage, false);
    StartupOption startOpt = NameNode.getStartupOption(conf);
    if (startOpt == StartupOption.RECOVER) {
      namesystem.setSafeMode(SafeModeAction.SAFEMODE_ENTER);
    }

    long loadStart = monotonicNow();
    try {
      namesystem.loadFSImage(startOpt);
    } catch (IOException ioe) {
      LOG.warn("Encountered exception loading fsimage", ioe);
      fsImage.close();
      throw ioe;
    }
    long timeTakenToLoadFSImage = monotonicNow() - loadStart;
    LOG.info("Finished loading FSImage in " + timeTakenToLoadFSImage + " msecs");
    NameNodeMetrics nnMetrics = NameNode.getNameNodeMetrics();
    if (nnMetrics != null) {
      nnMetrics.setFsImageLoadTime((int) timeTakenToLoadFSImage);
    }
    return namesystem;
  }
  
  FSNamesystem(Configuration conf, FSImage fsImage) throws IOException {
    this(conf, fsImage, false);
  }
  
  /**
   * Create an FSNamesystem associated with the specified image.
   * 
   * Note that this does not load any data off of disk -- if you would
   * like that behavior, use {@link #loadFromDisk(Configuration)}
   *
   * @param conf configuration
   * @param fsImage The FSImage to associate with
   * @param ignoreRetryCache Whether or not should ignore the retry cache setup
   *                         step. For Secondary NN this should be set to true.
   * @throws IOException on bad configuration
   */
  FSNamesystem(Configuration conf, FSImage fsImage, boolean ignoreRetryCache)
      throws IOException {
    provider = DFSUtil.createKeyProviderCryptoExtension(conf);
    if (provider == null) {
      LOG.info("No KeyProvider found.");
    } else {
      LOG.info("Found KeyProvider: " + provider.toString());
    }
    if (conf.getBoolean(DFS_NAMENODE_AUDIT_LOG_ASYNC_KEY,
                        DFS_NAMENODE_AUDIT_LOG_ASYNC_DEFAULT)) {
      LOG.info("Enabling async auditlog");
      enableAsyncAuditLog();
    }
    boolean fair = conf.getBoolean("dfs.namenode.fslock.fair", true);
    LOG.info("fsLock is fair:" + fair);
    fsLock = new FSNamesystemLock(fair);
    cond = fsLock.writeLock().newCondition();
    cpLock = new ReentrantLock();

    this.fsImage = fsImage;
    try {
      resourceRecheckInterval = conf.getLong(
          DFS_NAMENODE_RESOURCE_CHECK_INTERVAL_KEY,
          DFS_NAMENODE_RESOURCE_CHECK_INTERVAL_DEFAULT);

      this.blockManager = new BlockManager(this, conf);
      this.datanodeStatistics = blockManager.getDatanodeManager().getDatanodeStatistics();
      this.blockIdManager = new BlockIdManager(blockManager);

      this.fsOwner = UserGroupInformation.getCurrentUser();
      this.supergroup = conf.get(DFS_PERMISSIONS_SUPERUSERGROUP_KEY, 
                                 DFS_PERMISSIONS_SUPERUSERGROUP_DEFAULT);
      this.isPermissionEnabled = conf.getBoolean(DFS_PERMISSIONS_ENABLED_KEY,
                                                 DFS_PERMISSIONS_ENABLED_DEFAULT);
      LOG.info("fsOwner             = " + fsOwner);
      LOG.info("supergroup          = " + supergroup);
      LOG.info("isPermissionEnabled = " + isPermissionEnabled);

      // block allocation has to be persisted in HA using a shared edits directory
      // so that the standby has up-to-date namespace information
      nameserviceId = DFSUtil.getNamenodeNameServiceId(conf);
      this.haEnabled = HAUtil.isHAEnabled(conf, nameserviceId);  
      
      // Sanity check the HA-related config.
      if (nameserviceId != null) {
        LOG.info("Determined nameservice ID: " + nameserviceId);
      }
      LOG.info("HA Enabled: " + haEnabled);
      if (!haEnabled && HAUtil.usesSharedEditsDir(conf)) {
        LOG.warn("Configured NNs:\n" + DFSUtil.nnAddressesAsString(conf));
        throw new IOException("Invalid configuration: a shared edits dir " +
            "must not be specified if HA is not enabled.");
      }

      // Get the checksum type from config
      String checksumTypeStr = conf.get(DFS_CHECKSUM_TYPE_KEY, DFS_CHECKSUM_TYPE_DEFAULT);
      DataChecksum.Type checksumType;
      try {
         checksumType = DataChecksum.Type.valueOf(checksumTypeStr);
      } catch (IllegalArgumentException iae) {
         throw new IOException("Invalid checksum type in "
            + DFS_CHECKSUM_TYPE_KEY + ": " + checksumTypeStr);
      }

      this.serverDefaults = new FsServerDefaults(
          conf.getLongBytes(DFS_BLOCK_SIZE_KEY, DFS_BLOCK_SIZE_DEFAULT),
          conf.getInt(DFS_BYTES_PER_CHECKSUM_KEY, DFS_BYTES_PER_CHECKSUM_DEFAULT),
          conf.getInt(DFS_CLIENT_WRITE_PACKET_SIZE_KEY, DFS_CLIENT_WRITE_PACKET_SIZE_DEFAULT),
          (short) conf.getInt(DFS_REPLICATION_KEY, DFS_REPLICATION_DEFAULT),
          conf.getInt(IO_FILE_BUFFER_SIZE_KEY, IO_FILE_BUFFER_SIZE_DEFAULT),
          conf.getBoolean(DFS_ENCRYPT_DATA_TRANSFER_KEY, DFS_ENCRYPT_DATA_TRANSFER_DEFAULT),
          conf.getLong(FS_TRASH_INTERVAL_KEY, FS_TRASH_INTERVAL_DEFAULT),
          checksumType);
      
      this.maxFsObjects = conf.getLong(DFS_NAMENODE_MAX_OBJECTS_KEY, 
                                       DFS_NAMENODE_MAX_OBJECTS_DEFAULT);

      this.minBlockSize = conf.getLong(DFSConfigKeys.DFS_NAMENODE_MIN_BLOCK_SIZE_KEY,
          DFSConfigKeys.DFS_NAMENODE_MIN_BLOCK_SIZE_DEFAULT);
      this.maxBlocksPerFile = conf.getLong(DFSConfigKeys.DFS_NAMENODE_MAX_BLOCKS_PER_FILE_KEY,
          DFSConfigKeys.DFS_NAMENODE_MAX_BLOCKS_PER_FILE_DEFAULT);

      this.dtpReplaceDatanodeOnFailure = ReplaceDatanodeOnFailure.get(conf);
      
      this.standbyShouldCheckpoint = conf.getBoolean(
          DFS_HA_STANDBY_CHECKPOINTS_KEY, DFS_HA_STANDBY_CHECKPOINTS_DEFAULT);
      // # edit autoroll threshold is a multiple of the checkpoint threshold 
      this.editLogRollerThreshold = (long)
          (conf.getFloat(
              DFS_NAMENODE_EDIT_LOG_AUTOROLL_MULTIPLIER_THRESHOLD,
              DFS_NAMENODE_EDIT_LOG_AUTOROLL_MULTIPLIER_THRESHOLD_DEFAULT) *
          conf.getLong(
              DFS_NAMENODE_CHECKPOINT_TXNS_KEY,
              DFS_NAMENODE_CHECKPOINT_TXNS_DEFAULT));
      this.editLogRollerInterval = conf.getInt(
          DFS_NAMENODE_EDIT_LOG_AUTOROLL_CHECK_INTERVAL_MS,
          DFS_NAMENODE_EDIT_LOG_AUTOROLL_CHECK_INTERVAL_MS_DEFAULT);

      this.lazyPersistFileScrubIntervalSec = conf.getInt(
          DFS_NAMENODE_LAZY_PERSIST_FILE_SCRUB_INTERVAL_SEC,
          DFS_NAMENODE_LAZY_PERSIST_FILE_SCRUB_INTERVAL_SEC_DEFAULT);

      if (this.lazyPersistFileScrubIntervalSec < 0) {
        throw new IllegalArgumentException(
            DFS_NAMENODE_LAZY_PERSIST_FILE_SCRUB_INTERVAL_SEC
                + " must be zero (for disable) or greater than zero.");
      }

      // For testing purposes, allow the DT secret manager to be started regardless
      // of whether security is enabled.
      alwaysUseDelegationTokensForTests = conf.getBoolean(
          DFS_NAMENODE_DELEGATION_TOKEN_ALWAYS_USE_KEY,
          DFS_NAMENODE_DELEGATION_TOKEN_ALWAYS_USE_DEFAULT);
      
      this.dtSecretManager = createDelegationTokenSecretManager(conf);
      this.dir = new FSDirectory(this, conf);
      this.snapshotManager = new SnapshotManager(dir);
      this.cacheManager = new CacheManager(this, conf, blockManager);
      this.ecPolicyManager = new ErasureCodingPolicyManager();
      this.safeMode = new SafeModeInfo(conf);
      this.topConf = new TopConf(conf);
      this.auditLoggers = initAuditLoggers(conf);
      this.isDefaultAuditLogger = auditLoggers.size() == 1 &&
        auditLoggers.get(0) instanceof DefaultAuditLogger;
      this.retryCache = ignoreRetryCache ? null : initRetryCache(conf);
      Class<? extends INodeAttributeProvider> klass = conf.getClass(
          DFS_NAMENODE_INODE_ATTRIBUTES_PROVIDER_KEY,
          null, INodeAttributeProvider.class);
      if (klass != null) {
        inodeAttributeProvider = ReflectionUtils.newInstance(klass, conf);
        LOG.info("Using INode attribute provider: " + klass.getName());
      }
    } catch(IOException e) {
      LOG.error(getClass().getSimpleName() + " initialization failed.", e);
      close();
      throw e;
    } catch (RuntimeException re) {
      LOG.error(getClass().getSimpleName() + " initialization failed.", re);
      close();
      throw re;
    }
  }

  @VisibleForTesting
  public List<AuditLogger> getAuditLoggers() {
    return auditLoggers;
  }

  @VisibleForTesting
  public RetryCache getRetryCache() {
    return retryCache;
  }

  void lockRetryCache() {
    if (retryCache != null) {
      retryCache.lock();
    }
  }

  void unlockRetryCache() {
    if (retryCache != null) {
      retryCache.unlock();
    }
  }

  /** Whether or not retry cache is enabled */
  boolean hasRetryCache() {
    return retryCache != null;
  }
  
  void addCacheEntryWithPayload(byte[] clientId, int callId, Object payload) {
    if (retryCache != null) {
      retryCache.addCacheEntryWithPayload(clientId, callId, payload);
    }
  }
  
  void addCacheEntry(byte[] clientId, int callId) {
    if (retryCache != null) {
      retryCache.addCacheEntry(clientId, callId);
    }
  }

  @VisibleForTesting
  public KeyProviderCryptoExtension getProvider() {
    return provider;
  }

  @VisibleForTesting
  static RetryCache initRetryCache(Configuration conf) {
    boolean enable = conf.getBoolean(DFS_NAMENODE_ENABLE_RETRY_CACHE_KEY,
                                     DFS_NAMENODE_ENABLE_RETRY_CACHE_DEFAULT);
    LOG.info("Retry cache on namenode is " + (enable ? "enabled" : "disabled"));
    if (enable) {
      float heapPercent = conf.getFloat(
          DFS_NAMENODE_RETRY_CACHE_HEAP_PERCENT_KEY,
          DFS_NAMENODE_RETRY_CACHE_HEAP_PERCENT_DEFAULT);
      long entryExpiryMillis = conf.getLong(
          DFS_NAMENODE_RETRY_CACHE_EXPIRYTIME_MILLIS_KEY,
          DFS_NAMENODE_RETRY_CACHE_EXPIRYTIME_MILLIS_DEFAULT);
      LOG.info("Retry cache will use " + heapPercent
          + " of total heap and retry cache entry expiry time is "
          + entryExpiryMillis + " millis");
      long entryExpiryNanos = entryExpiryMillis * 1000 * 1000;
      return new RetryCache("NameNodeRetryCache", heapPercent,
          entryExpiryNanos);
    }
    return null;
  }

  private List<AuditLogger> initAuditLoggers(Configuration conf) {
    // Initialize the custom access loggers if configured.
    Collection<String> alClasses = conf.getStringCollection(DFS_NAMENODE_AUDIT_LOGGERS_KEY);
    List<AuditLogger> auditLoggers = Lists.newArrayList();
    if (alClasses != null && !alClasses.isEmpty()) {
      for (String className : alClasses) {
        try {
          AuditLogger logger;
          if (DFS_NAMENODE_DEFAULT_AUDIT_LOGGER_NAME.equals(className)) {
            logger = new DefaultAuditLogger();
          } else {
            logger = (AuditLogger) Class.forName(className).newInstance();
          }
          logger.initialize(conf);
          auditLoggers.add(logger);
        } catch (RuntimeException re) {
          throw re;
        } catch (Exception e) {
          throw new RuntimeException(e);
        }
      }
    }

    // Make sure there is at least one logger installed.
    if (auditLoggers.isEmpty()) {
      auditLoggers.add(new DefaultAuditLogger());
    }

    // Add audit logger to calculate top users
    if (topConf.isEnabled) {
      topMetrics = new TopMetrics(conf, topConf.nntopReportingPeriodsMs);
      auditLoggers.add(new TopAuditLogger(topMetrics));
    }

    return Collections.unmodifiableList(auditLoggers);
  }

  private void loadFSImage(StartupOption startOpt) throws IOException {
    final FSImage fsImage = getFSImage();

    // format before starting up if requested
    if (startOpt == StartupOption.FORMAT) {
      
      fsImage.format(this, fsImage.getStorage().determineClusterId());// reuse current id

      startOpt = StartupOption.REGULAR;
    }
    boolean success = false;
    writeLock();
    try {
      // We shouldn't be calling saveNamespace if we've come up in standby state.
      MetaRecoveryContext recovery = startOpt.createRecoveryContext();
      final boolean staleImage
          = fsImage.recoverTransitionRead(startOpt, this, recovery);
      if (RollingUpgradeStartupOption.ROLLBACK.matches(startOpt)) {
        rollingUpgradeInfo = null;
      }
      final boolean needToSave = staleImage && !haEnabled && !isRollingUpgrade(); 
      LOG.info("Need to save fs image? " + needToSave
          + " (staleImage=" + staleImage + ", haEnabled=" + haEnabled
          + ", isRollingUpgrade=" + isRollingUpgrade() + ")");
      if (needToSave) {
        fsImage.saveNamespace(this);
      } else {
        // No need to save, so mark the phase done.
        StartupProgress prog = NameNode.getStartupProgress();
        prog.beginPhase(Phase.SAVING_CHECKPOINT);
        prog.endPhase(Phase.SAVING_CHECKPOINT);
      }
      // This will start a new log segment and write to the seen_txid file, so
      // we shouldn't do it when coming up in standby state
      if (!haEnabled || (haEnabled && startOpt == StartupOption.UPGRADE)
          || (haEnabled && startOpt == StartupOption.UPGRADEONLY)) {
        fsImage.openEditLogForWrite(getEffectiveLayoutVersion());
      }
      success = true;
    } finally {
      if (!success) {
        fsImage.close();
      }
      writeUnlock();
    }
    imageLoadComplete();
  }

  private void startSecretManager() {
    if (dtSecretManager != null) {
      try {
        dtSecretManager.startThreads();
      } catch (IOException e) {
        // Inability to start secret manager
        // can't be recovered from.
        throw new RuntimeException(e);
      }
    }
  }
  
  private void startSecretManagerIfNecessary() {
    boolean shouldRun = shouldUseDelegationTokens() &&
      !isInSafeMode() && getEditLog().isOpenForWrite();
    boolean running = dtSecretManager.isRunning();
    if (shouldRun && !running) {
      startSecretManager();
    }
  }

  private void stopSecretManager() {
    if (dtSecretManager != null) {
      dtSecretManager.stopThreads();
    }
  }
  
  /** 
   * Start services common to both active and standby states
   */
  void startCommonServices(Configuration conf, HAContext haContext) throws IOException {
    this.registerMBean(); // register the MBean for the FSNamesystemState
    writeLock();
    this.haContext = haContext;
    try {
      nnResourceChecker = new NameNodeResourceChecker(conf);
      checkAvailableResources();
      assert safeMode != null && !blockManager.isPopulatingReplQueues();
      StartupProgress prog = NameNode.getStartupProgress();
      prog.beginPhase(Phase.SAFEMODE);
      long completeBlocksTotal = getCompleteBlocksTotal();
      prog.setTotal(Phase.SAFEMODE, STEP_AWAITING_REPORTED_BLOCKS,
          completeBlocksTotal);
      setBlockTotal(completeBlocksTotal);
      blockManager.activate(conf);
    } finally {
      writeUnlock();
    }
    
    registerMXBean();
    DefaultMetricsSystem.instance().register(this);
    if (inodeAttributeProvider != null) {
      inodeAttributeProvider.start();
      dir.setINodeAttributeProvider(inodeAttributeProvider);
    }
    snapshotManager.registerMXBean();
  }
  
  /** 
   * Stop services common to both active and standby states
   */
  void stopCommonServices() {
    writeLock();
    if (inodeAttributeProvider != null) {
      dir.setINodeAttributeProvider(null);
      inodeAttributeProvider.stop();
    }
    try {
      if (blockManager != null) blockManager.close();
    } finally {
      writeUnlock();
    }
    RetryCache.clear(retryCache);
  }
  
  /**
   * Start services required in active state
   * @throws IOException
   */
  void startActiveServices() throws IOException {
    startingActiveService = true;
    LOG.info("Starting services required for active state");
    writeLock();
    try {
      FSEditLog editLog = getFSImage().getEditLog();
      
      if (!editLog.isOpenForWrite()) {
        // During startup, we're already open for write during initialization.
        editLog.initJournalsForWrite();
        // May need to recover
        editLog.recoverUnclosedStreams();
        
        LOG.info("Catching up to latest edits from old active before " +
            "taking over writer role in edits logs");
        editLogTailer.catchupDuringFailover();
        
        blockManager.setPostponeBlocksFromFuture(false);
        blockManager.getDatanodeManager().markAllDatanodesStale();
        blockManager.clearQueues();
        blockManager.processAllPendingDNMessages();

        // Only need to re-process the queue, If not in SafeMode.
        if (!isInSafeMode()) {
          LOG.info("Reprocessing replication and invalidation queues");
          blockManager.initializeReplQueues();
        }

        if (LOG.isDebugEnabled()) {
          LOG.debug("NameNode metadata after re-processing " +
              "replication and invalidation queues during failover:\n" +
              metaSaveAsString());
        }
        
        long nextTxId = getFSImage().getLastAppliedTxId() + 1;
        LOG.info("Will take over writing edit logs at txnid " + 
            nextTxId);
        editLog.setNextTxId(nextTxId);

        getFSImage().editLog.openForWrite(getEffectiveLayoutVersion());
      }

      // Initialize the quota.
      dir.updateCountForQuota();
      // Enable quota checks.
      dir.enableQuotaChecks();
      if (haEnabled) {
        // Renew all of the leases before becoming active.
        // This is because, while we were in standby mode,
        // the leases weren't getting renewed on this NN.
        // Give them all a fresh start here.
        leaseManager.renewAllLeases();
      }
      leaseManager.startMonitor();
      startSecretManagerIfNecessary();

      //ResourceMonitor required only at ActiveNN. See HDFS-2914
      this.nnrmthread = new Daemon(new NameNodeResourceMonitor());
      nnrmthread.start();

      nnEditLogRoller = new Daemon(new NameNodeEditLogRoller(
          editLogRollerThreshold, editLogRollerInterval));
      nnEditLogRoller.start();

      if (lazyPersistFileScrubIntervalSec > 0) {
        lazyPersistFileScrubber = new Daemon(new LazyPersistFileScrubber(
            lazyPersistFileScrubIntervalSec));
        lazyPersistFileScrubber.start();
      } else {
        LOG.warn("Lazy persist file scrubber is disabled,"
            + " configured scrub interval is zero.");
      }

      cacheManager.startMonitorThread();
      blockManager.getDatanodeManager().setShouldSendCachingCommands(true);
    } finally {
      startingActiveService = false;
      checkSafeMode();
      writeUnlock();
    }
  }

  private boolean inActiveState() {
    return haContext != null &&
        haContext.getState().getServiceState() == HAServiceState.ACTIVE;
  }

  /**
   * @return Whether the namenode is transitioning to active state and is in the
   *         middle of the {@link #startActiveServices()}
   */
  public boolean inTransitionToActive() {
    return haEnabled && inActiveState() && startingActiveService;
  }

  private boolean shouldUseDelegationTokens() {
    return UserGroupInformation.isSecurityEnabled() ||
      alwaysUseDelegationTokensForTests;
  }

  /** 
   * Stop services required in active state
   */
  void stopActiveServices() {
    LOG.info("Stopping services started for active state");
    writeLock();
    try {
      stopSecretManager();
      leaseManager.stopMonitor();
      if (nnrmthread != null) {
        ((NameNodeResourceMonitor) nnrmthread.getRunnable()).stopMonitor();
        nnrmthread.interrupt();
      }
      if (nnEditLogRoller != null) {
        ((NameNodeEditLogRoller)nnEditLogRoller.getRunnable()).stop();
        nnEditLogRoller.interrupt();
      }
      if (lazyPersistFileScrubber != null) {
        ((LazyPersistFileScrubber) lazyPersistFileScrubber.getRunnable()).stop();
        lazyPersistFileScrubber.interrupt();
      }
      if (dir != null && getFSImage() != null) {
        if (getFSImage().editLog != null) {
          getFSImage().editLog.close();
        }
        // Update the fsimage with the last txid that we wrote
        // so that the tailer starts from the right spot.
        getFSImage().updateLastAppliedTxIdFromWritten();
      }
      if (cacheManager != null) {
        cacheManager.stopMonitorThread();
        cacheManager.clearDirectiveStats();
      }
      if (blockManager != null) {
        blockManager.getDatanodeManager().clearPendingCachingCommands();
        blockManager.getDatanodeManager().setShouldSendCachingCommands(false);
        // Don't want to keep replication queues when not in Active.
        blockManager.clearQueues();
        blockManager.setInitializedReplQueues(false);
      }
    } finally {
      writeUnlock();
    }
  }
  
  /**
   * Start services required in standby state 
   * 
   * @throws IOException
   */
  void startStandbyServices(final Configuration conf) throws IOException {
    LOG.info("Starting services required for standby state");
    if (!getFSImage().editLog.isOpenForRead()) {
      // During startup, we're already open for read.
      getFSImage().editLog.initSharedJournalsForRead();
    }
    
    blockManager.setPostponeBlocksFromFuture(true);

    // Disable quota checks while in standby.
    dir.disableQuotaChecks();
    editLogTailer = new EditLogTailer(this, conf);
    editLogTailer.start();
    if (standbyShouldCheckpoint) {
      standbyCheckpointer = new StandbyCheckpointer(conf, this);
      standbyCheckpointer.start();
    }
  }

  /**
   * Called when the NN is in Standby state and the editlog tailer tails the
   * OP_ROLLING_UPGRADE_START.
   */
  void triggerRollbackCheckpoint() {
    setNeedRollbackFsImage(true);
    if (standbyCheckpointer != null) {
      standbyCheckpointer.triggerRollbackCheckpoint();
    }
  }

  /**
   * Called while the NN is in Standby state, but just about to be
   * asked to enter Active state. This cancels any checkpoints
   * currently being taken.
   */
  void prepareToStopStandbyServices() throws ServiceFailedException {
    if (standbyCheckpointer != null) {
      standbyCheckpointer.cancelAndPreventCheckpoints(
          "About to leave standby state");
    }
  }

  /** Stop services required in standby state */
  void stopStandbyServices() throws IOException {
    LOG.info("Stopping services started for standby state");
    if (standbyCheckpointer != null) {
      standbyCheckpointer.stop();
    }
    if (editLogTailer != null) {
      editLogTailer.stop();
    }
    if (dir != null && getFSImage() != null && getFSImage().editLog != null) {
      getFSImage().editLog.close();
    }
  }
  
  @Override
  public void checkOperation(OperationCategory op) throws StandbyException {
    if (haContext != null) {
      // null in some unit tests
      haContext.checkOperation(op);
    }
  }
  
  /**
   * @throws RetriableException
   *           If 1) The NameNode is in SafeMode, 2) HA is enabled, and 3)
   *           NameNode is in active state
   * @throws SafeModeException
   *           Otherwise if NameNode is in SafeMode.
   */
  void checkNameNodeSafeMode(String errorMsg)
      throws RetriableException, SafeModeException {
    if (isInSafeMode()) {
      SafeModeException se = newSafemodeException(errorMsg);
      if (haEnabled && haContext != null
          && haContext.getState().getServiceState() == HAServiceState.ACTIVE
          && shouldRetrySafeMode(this.safeMode)) {
        throw new RetriableException(se);
      } else {
        throw se;
      }
    }
  }

  private SafeModeException newSafemodeException(String errorMsg) {
    return new SafeModeException(errorMsg + ". Name node is in safe " +
        "mode.\n" + safeMode.getTurnOffTip());
  }

  boolean isPermissionEnabled() {
    return isPermissionEnabled;
  }

  /**
   * We already know that the safemode is on. We will throw a RetriableException
   * if the safemode is not manual or caused by low resource.
   */
  private boolean shouldRetrySafeMode(SafeModeInfo safeMode) {
    if (safeMode == null) {
      return false;
    } else {
      return !safeMode.isManual() && !safeMode.areResourcesLow();
    }
  }
  
  public static Collection<URI> getNamespaceDirs(Configuration conf) {
    return getStorageDirs(conf, DFS_NAMENODE_NAME_DIR_KEY);
  }

  /**
   * Get all edits dirs which are required. If any shared edits dirs are
   * configured, these are also included in the set of required dirs.
   * 
   * @param conf the HDFS configuration.
   * @return all required dirs.
   */
  public static Collection<URI> getRequiredNamespaceEditsDirs(Configuration conf) {
    Set<URI> ret = new HashSet<URI>();
    ret.addAll(getStorageDirs(conf, DFS_NAMENODE_EDITS_DIR_REQUIRED_KEY));
    ret.addAll(getSharedEditsDirs(conf));
    return ret;
  }

  private static Collection<URI> getStorageDirs(Configuration conf,
                                                String propertyName) {
    Collection<String> dirNames = conf.getTrimmedStringCollection(propertyName);
    StartupOption startOpt = NameNode.getStartupOption(conf);
    if(startOpt == StartupOption.IMPORT) {
      // In case of IMPORT this will get rid of default directories 
      // but will retain directories specified in hdfs-site.xml
      // When importing image from a checkpoint, the name-node can
      // start with empty set of storage directories.
      Configuration cE = new HdfsConfiguration(false);
      cE.addResource("core-default.xml");
      cE.addResource("core-site.xml");
      cE.addResource("hdfs-default.xml");
      Collection<String> dirNames2 = cE.getTrimmedStringCollection(propertyName);
      dirNames.removeAll(dirNames2);
      if(dirNames.isEmpty())
        LOG.warn("!!! WARNING !!!" +
          "\n\tThe NameNode currently runs without persistent storage." +
          "\n\tAny changes to the file system meta-data may be lost." +
          "\n\tRecommended actions:" +
          "\n\t\t- shutdown and restart NameNode with configured \"" 
          + propertyName + "\" in hdfs-site.xml;" +
          "\n\t\t- use Backup Node as a persistent and up-to-date storage " +
          "of the file system meta-data.");
    } else if (dirNames.isEmpty()) {
      dirNames = Collections.singletonList(
          DFSConfigKeys.DFS_NAMENODE_EDITS_DIR_DEFAULT);
    }
    return Util.stringCollectionAsURIs(dirNames);
  }

  /**
   * Return an ordered list of edits directories to write to.
   * The list is ordered such that all shared edits directories
   * are ordered before non-shared directories, and any duplicates
   * are removed. The order they are specified in the configuration
   * is retained.
   * @return Collection of shared edits directories.
   * @throws IOException if multiple shared edits directories are configured
   */
  public static List<URI> getNamespaceEditsDirs(Configuration conf)
      throws IOException {
    return getNamespaceEditsDirs(conf, true);
  }
  
  public static List<URI> getNamespaceEditsDirs(Configuration conf,
      boolean includeShared)
      throws IOException {
    // Use a LinkedHashSet so that order is maintained while we de-dup
    // the entries.
    LinkedHashSet<URI> editsDirs = new LinkedHashSet<URI>();
    
    if (includeShared) {
      List<URI> sharedDirs = getSharedEditsDirs(conf);
  
      // Fail until multiple shared edits directories are supported (HDFS-2782)
      if (sharedDirs.size() > 1) {
        throw new IOException(
            "Multiple shared edits directories are not yet supported");
      }
  
      // First add the shared edits dirs. It's critical that the shared dirs
      // are added first, since JournalSet syncs them in the order they are listed,
      // and we need to make sure all edits are in place in the shared storage
      // before they are replicated locally. See HDFS-2874.
      for (URI dir : sharedDirs) {
        if (!editsDirs.add(dir)) {
          LOG.warn("Edits URI " + dir + " listed multiple times in " + 
              DFS_NAMENODE_SHARED_EDITS_DIR_KEY + ". Ignoring duplicates.");
        }
      }
    }    
    // Now add the non-shared dirs.
    for (URI dir : getStorageDirs(conf, DFS_NAMENODE_EDITS_DIR_KEY)) {
      if (!editsDirs.add(dir)) {
        LOG.warn("Edits URI " + dir + " listed multiple times in " + 
            DFS_NAMENODE_SHARED_EDITS_DIR_KEY + " and " +
            DFS_NAMENODE_EDITS_DIR_KEY + ". Ignoring duplicates.");
      }
    }

    if (editsDirs.isEmpty()) {
      // If this is the case, no edit dirs have been explicitly configured.
      // Image dirs are to be used for edits too.
      return Lists.newArrayList(getNamespaceDirs(conf));
    } else {
      return Lists.newArrayList(editsDirs);
    }
  }
  
  /**
   * Returns edit directories that are shared between primary and secondary.
   * @param conf configuration
   * @return collection of edit directories from {@code conf}
   */
  public static List<URI> getSharedEditsDirs(Configuration conf) {
    // don't use getStorageDirs here, because we want an empty default
    // rather than the dir in /tmp
    Collection<String> dirNames = conf.getTrimmedStringCollection(
        DFS_NAMENODE_SHARED_EDITS_DIR_KEY);
    return Util.stringCollectionAsURIs(dirNames);
  }

  @Override
  public void readLock() {
    this.fsLock.readLock().lock();
  }
  @Override
  public void readUnlock() {
    this.fsLock.readLock().unlock();
  }
  @Override
  public void writeLock() {
    this.fsLock.writeLock().lock();
  }
  @Override
  public void writeLockInterruptibly() throws InterruptedException {
    this.fsLock.writeLock().lockInterruptibly();
  }
  @Override
  public void writeUnlock() {
    this.fsLock.writeLock().unlock();
  }
  @Override
  public boolean hasWriteLock() {
    return this.fsLock.isWriteLockedByCurrentThread();
  }
  @Override
  public boolean hasReadLock() {
    return this.fsLock.getReadHoldCount() > 0 || hasWriteLock();
  }

  public int getReadHoldCount() {
    return this.fsLock.getReadHoldCount();
  }

  public int getWriteHoldCount() {
    return this.fsLock.getWriteHoldCount();
  }

  /** Lock the checkpoint lock */
  public void cpLock() {
    this.cpLock.lock();
  }

  /** Lock the checkpoint lock interrupibly */
  public void cpLockInterruptibly() throws InterruptedException {
    this.cpLock.lockInterruptibly();
  }

  /** Unlock the checkpoint lock */
  public void cpUnlock() {
    this.cpLock.unlock();
  }
    

  NamespaceInfo getNamespaceInfo() {
    readLock();
    try {
      return unprotectedGetNamespaceInfo();
    } finally {
      readUnlock();
    }
  }

  /**
   * Version of @see #getNamespaceInfo() that is not protected by a lock.
   */
  NamespaceInfo unprotectedGetNamespaceInfo() {
    return new NamespaceInfo(getFSImage().getStorage().getNamespaceID(),
        getClusterId(), getBlockPoolId(),
        getFSImage().getStorage().getCTime());
  }

  /**
   * Close down this file system manager.
   * Causes heartbeat and lease daemons to stop; waits briefly for
   * them to finish, but a short timeout returns control back to caller.
   */
  void close() {
    fsRunning = false;
    try {
      stopCommonServices();
      if (smmthread != null) smmthread.interrupt();
    } finally {
      // using finally to ensure we also wait for lease daemon
      try {
        stopActiveServices();
        stopStandbyServices();
      } catch (IOException ie) {
      } finally {
        IOUtils.cleanup(LOG, dir);
        IOUtils.cleanup(LOG, fsImage);
      }
    }
  }

  @Override
  public boolean isRunning() {
    return fsRunning;
  }
  
  @Override
  public boolean isInStandbyState() {
    if (haContext == null || haContext.getState() == null) {
      // We're still starting up. In this case, if HA is
      // on for the cluster, we always start in standby. Otherwise
      // start in active.
      return haEnabled;
    }

    return HAServiceState.STANDBY == haContext.getState().getServiceState();
  }

  /**
   * Dump all metadata into specified file
   */
  void metaSave(String filename) throws IOException {
    checkSuperuserPrivilege();
    checkOperation(OperationCategory.UNCHECKED);
    writeLock();
    try {
      checkOperation(OperationCategory.UNCHECKED);
      File file = new File(System.getProperty("hadoop.log.dir"), filename);
      PrintWriter out = new PrintWriter(new BufferedWriter(
          new OutputStreamWriter(new FileOutputStream(file), Charsets.UTF_8)));
      metaSave(out);
      out.flush();
      out.close();
    } finally {
      writeUnlock();
    }
  }

  private void metaSave(PrintWriter out) {
    assert hasWriteLock();
    long totalInodes = this.dir.totalInodes();
    long totalBlocks = this.getBlocksTotal();
    out.println(totalInodes + " files and directories, " + totalBlocks
        + " blocks = " + (totalInodes + totalBlocks)
        + " total filesystem objects");

    blockManager.metaSave(out);
  }

  private String metaSaveAsString() {
    StringWriter sw = new StringWriter();
    PrintWriter pw = new PrintWriter(sw);
    metaSave(pw);
    pw.flush();
    return sw.toString();
  }

  FsServerDefaults getServerDefaults() throws StandbyException {
    checkOperation(OperationCategory.READ);
    return serverDefaults;
  }

  /////////////////////////////////////////////////////////
  //
  // These methods are called by HadoopFS clients
  //
  /////////////////////////////////////////////////////////
  /**
   * Set permissions for an existing file.
   * @throws IOException
   */
  void setPermission(String src, FsPermission permission) throws IOException {
    HdfsFileStatus auditStat;
    checkOperation(OperationCategory.WRITE);
    writeLock();
    try {
      checkOperation(OperationCategory.WRITE);
      checkNameNodeSafeMode("Cannot set permission for " + src);
      auditStat = FSDirAttrOp.setPermission(dir, src, permission);
    } catch (AccessControlException e) {
      logAuditEvent(false, "setPermission", src);
      throw e;
    } finally {
      writeUnlock();
    }
    getEditLog().logSync();
    logAuditEvent(true, "setPermission", src, null, auditStat);
  }

  /**
   * Set owner for an existing file.
   * @throws IOException
   */
  void setOwner(String src, String username, String group)
      throws IOException {
    HdfsFileStatus auditStat;
    checkOperation(OperationCategory.WRITE);
    writeLock();
    try {
      checkOperation(OperationCategory.WRITE);
      checkNameNodeSafeMode("Cannot set owner for " + src);
      auditStat = FSDirAttrOp.setOwner(dir, src, username, group);
    } catch (AccessControlException e) {
      logAuditEvent(false, "setOwner", src);
      throw e;
    } finally {
      writeUnlock();
    }
    getEditLog().logSync();
    logAuditEvent(true, "setOwner", src, null, auditStat);
  }

  /**
   * Get block locations within the specified range.
   * @see ClientProtocol#getBlockLocations(String, long, long)
   */
  LocatedBlocks getBlockLocations(String clientMachine, String srcArg,
      long offset, long length) throws IOException {
    checkOperation(OperationCategory.READ);
    GetBlockLocationsResult res = null;
    FSPermissionChecker pc = getPermissionChecker();
    readLock();
    try {
      checkOperation(OperationCategory.READ);
      res = FSDirStatAndListingOp.getBlockLocations(
          dir, pc, srcArg, offset, length, true);
      if (isInSafeMode()) {
        for (LocatedBlock b : res.blocks.getLocatedBlocks()) {
          // if safemode & no block locations yet then throw safemodeException
          if ((b.getLocations() == null) || (b.getLocations().length == 0)) {
            SafeModeException se = newSafemodeException(
                "Zero blocklocations for " + srcArg);
            if (haEnabled && haContext != null &&
                haContext.getState().getServiceState() == HAServiceState.ACTIVE) {
              throw new RetriableException(se);
            } else {
              throw se;
            }
          }
        }
      }
    } catch (AccessControlException e) {
      logAuditEvent(false, "open", srcArg);
      throw e;
    } finally {
      readUnlock();
    }

    logAuditEvent(true, "open", srcArg);

    if (!isInSafeMode() && res.updateAccessTime()) {
      byte[][] pathComponents = FSDirectory.getPathComponentsForReservedPath(
          srcArg);
      String src = srcArg;
      writeLock();
      final long now = now();
      try {
        checkOperation(OperationCategory.WRITE);
        /**
         * Resolve the path again and update the atime only when the file
         * exists.
         *
         * XXX: Races can still occur even after resolving the path again.
         * For example:
         *
         * <ul>
         *   <li>Get the block location for "/a/b"</li>
         *   <li>Rename "/a/b" to "/c/b"</li>
         *   <li>The second resolution still points to "/a/b", which is
         *   wrong.</li>
         * </ul>
         *
         * The behavior is incorrect but consistent with the one before
         * HDFS-7463. A better fix is to change the edit log of SetTime to
         * use inode id instead of a path.
         */
        src = dir.resolvePath(pc, srcArg, pathComponents);
        final INodesInPath iip = dir.getINodesInPath(src, true);
        INode inode = iip.getLastINode();
        boolean updateAccessTime = inode != null &&
            now > inode.getAccessTime() + dir.getAccessTimePrecision();
        if (!isInSafeMode() && updateAccessTime) {
          boolean changed = FSDirAttrOp.setTimes(dir,
              inode, -1, now, false, iip.getLatestSnapshotId());
          if (changed) {
            getEditLog().logTimes(src, -1, now);
          }
        }
      } catch (Throwable e) {
        LOG.warn("Failed to update the access time of " + src, e);
      } finally {
        writeUnlock();
      }
    }

    LocatedBlocks blocks = res.blocks;
    if (blocks != null) {
      List<LocatedBlock> blkList = blocks.getLocatedBlocks();
      if (blkList == null || blkList.size() == 0 ||
          blkList.get(0) instanceof LocatedStripedBlock) {
        // no need to sort locations for striped blocks
        return blocks;
      }
      blockManager.getDatanodeManager().sortLocatedBlocks(
          clientMachine, blkList);

      // lastBlock is not part of getLocatedBlocks(), might need to sort it too
      LocatedBlock lastBlock = blocks.getLastLocatedBlock();
      if (lastBlock != null) {
        ArrayList<LocatedBlock> lastBlockList = Lists.newArrayList(lastBlock);
        blockManager.getDatanodeManager().sortLocatedBlocks(
            clientMachine, lastBlockList);
      }
    }
    return blocks;
  }

  /**
   * Moves all the blocks from {@code srcs} and appends them to {@code target}
   * To avoid rollbacks we will verify validity of ALL of the args
   * before we start actual move.
   * 
   * This does not support ".inodes" relative path
   * @param target target to concat into
   * @param srcs file that will be concatenated
   * @throws IOException on error
   */
  void concat(String target, String [] srcs, boolean logRetryCache)
      throws IOException {
    waitForLoadingFSImage();
    HdfsFileStatus stat = null;
    boolean success = false;
    writeLock();
    try {
      checkOperation(OperationCategory.WRITE);
      checkNameNodeSafeMode("Cannot concat " + target);
      stat = FSDirConcatOp.concat(dir, target, srcs, logRetryCache);
      success = true;
    } finally {
      writeUnlock();
      if (success) {
        getEditLog().logSync();
      }
      logAuditEvent(success, "concat", Arrays.toString(srcs), target, stat);
    }
  }

  /**
   * stores the modification and access time for this inode. 
   * The access time is precise up to an hour. The transaction, if needed, is
   * written to the edits log but is not flushed.
   */
  void setTimes(String src, long mtime, long atime) throws IOException {
    HdfsFileStatus auditStat;
    checkOperation(OperationCategory.WRITE);
    writeLock();
    try {
      checkOperation(OperationCategory.WRITE);
      checkNameNodeSafeMode("Cannot set times " + src);
      auditStat = FSDirAttrOp.setTimes(dir, src, mtime, atime);
    } catch (AccessControlException e) {
      logAuditEvent(false, "setTimes", src);
      throw e;
    } finally {
      writeUnlock();
    }
    getEditLog().logSync();
    logAuditEvent(true, "setTimes", src, null, auditStat);
  }

  /**
   * Truncate file to a lower length.
   * Truncate cannot be reverted / recovered from as it causes data loss.
   * Truncation at block boundary is atomic, otherwise it requires
   * block recovery to truncate the last block of the file.
   *
   * @return true if client does not need to wait for block recovery,
   *         false if client needs to wait for block recovery.
   */
  boolean truncate(String src, long newLength, String clientName,
      String clientMachine, long mtime) throws IOException,
      UnresolvedLinkException {

    requireEffectiveLayoutVersionForFeature(Feature.TRUNCATE);
    final FSDirTruncateOp.TruncateResult r;
    try {
      NameNode.stateChangeLog.debug(
          "DIR* NameSystem.truncate: src={} newLength={}", src, newLength);
      if (newLength < 0) {
        throw new HadoopIllegalArgumentException(
            "Cannot truncate to a negative file size: " + newLength + ".");
      }
      final FSPermissionChecker pc = getPermissionChecker();
      checkOperation(OperationCategory.WRITE);
      writeLock();
      BlocksMapUpdateInfo toRemoveBlocks = new BlocksMapUpdateInfo();
      try {
        checkOperation(OperationCategory.WRITE);
        checkNameNodeSafeMode("Cannot truncate for " + src);
        r = FSDirTruncateOp.truncate(this, src, newLength, clientName,
            clientMachine, mtime, toRemoveBlocks, pc);
      } finally {
        writeUnlock();
      }
      getEditLog().logSync();
      if (!toRemoveBlocks.getToDeleteList().isEmpty()) {
        removeBlocks(toRemoveBlocks);
        toRemoveBlocks.clear();
      }
      logAuditEvent(true, "truncate", src, null, r.getFileStatus());
    } catch (AccessControlException e) {
      logAuditEvent(false, "truncate", src);
      throw e;
    }
    return r.getResult();
  }

  /**
   * Create a symbolic link.
   */
  void createSymlink(String target, String link,
      PermissionStatus dirPerms, boolean createParent, boolean logRetryCache)
      throws IOException {
    if (!FileSystem.areSymlinksEnabled()) {
      throw new UnsupportedOperationException("Symlinks not supported");
    }
    waitForLoadingFSImage();
    HdfsFileStatus auditStat = null;
    writeLock();
    try {
      checkOperation(OperationCategory.WRITE);
      checkNameNodeSafeMode("Cannot create symlink " + link);
      auditStat = FSDirSymlinkOp.createSymlinkInt(this, target, link, dirPerms,
                                                  createParent, logRetryCache);
    } catch (AccessControlException e) {
      logAuditEvent(false, "createSymlink", link, target, null);
      throw e;
    } finally {
      writeUnlock();
    }
    getEditLog().logSync();
    logAuditEvent(true, "createSymlink", link, target, auditStat);
  }

  /**
   * Set replication for an existing file.
   * 
   * The NameNode sets new replication and schedules either replication of 
   * under-replicated data blocks or removal of the excessive block copies 
   * if the blocks are over-replicated.
   * 
   * @see ClientProtocol#setReplication(String, short)
   * @param src file name
   * @param replication new replication
   * @return true if successful; 
   *         false if file does not exist or is a directory
   */
  boolean setReplication(final String src, final short replication)
      throws IOException {
    boolean success = false;
    waitForLoadingFSImage();
    checkOperation(OperationCategory.WRITE);
    writeLock();
    try {
      checkOperation(OperationCategory.WRITE);
      checkNameNodeSafeMode("Cannot set replication for " + src);
      success = FSDirAttrOp.setReplication(dir, blockManager, src, replication);
    } catch (AccessControlException e) {
      logAuditEvent(false, "setReplication", src);
      throw e;
    } finally {
      writeUnlock();
    }
    if (success) {
      getEditLog().logSync();
      logAuditEvent(true, "setReplication", src);
    }
    return success;
  }

  /**
   * Set the storage policy for a file or a directory.
   *
   * @param src file/directory path
   * @param policyName storage policy name
   */
  void setStoragePolicy(String src, String policyName) throws IOException {
    HdfsFileStatus auditStat;
    waitForLoadingFSImage();
    checkOperation(OperationCategory.WRITE);
    writeLock();
    try {
      checkOperation(OperationCategory.WRITE);
      checkNameNodeSafeMode("Cannot set storage policy for " + src);
      auditStat = FSDirAttrOp.setStoragePolicy(dir, blockManager, src,
                                               policyName);
    } catch (AccessControlException e) {
      logAuditEvent(false, "setStoragePolicy", src);
      throw e;
    } finally {
      writeUnlock();
    }
    getEditLog().logSync();
    logAuditEvent(true, "setStoragePolicy", src, null, auditStat);
  }

  /**
   * Get the storage policy for a file or a directory.
   *
   * @param src
   *          file/directory path
   * @return storage policy object
   */
  BlockStoragePolicy getStoragePolicy(String src) throws IOException {
    checkOperation(OperationCategory.READ);
    waitForLoadingFSImage();
    readLock();
    try {
      checkOperation(OperationCategory.READ);
      return FSDirAttrOp.getStoragePolicy(dir, blockManager, src);
    } finally {
      readUnlock();
    }
  }

  /**
   * @return All the existing block storage policies
   */
  BlockStoragePolicy[] getStoragePolicies() throws IOException {
    checkOperation(OperationCategory.READ);
    waitForLoadingFSImage();
    readLock();
    try {
      checkOperation(OperationCategory.READ);
      return FSDirAttrOp.getStoragePolicies(blockManager);
    } finally {
      readUnlock();
    }
  }

  long getPreferredBlockSize(String src) throws IOException {
    checkOperation(OperationCategory.READ);
    readLock();
    try {
      checkOperation(OperationCategory.READ);
      return FSDirAttrOp.getPreferredBlockSize(dir, src);
    } finally {
      readUnlock();
    }
  }

  /**
   * If the file is within an encryption zone, select the appropriate 
   * CryptoProtocolVersion from the list provided by the client. Since the
   * client may be newer, we need to handle unknown versions.
   *
   * @param zone EncryptionZone of the file
   * @param supportedVersions List of supported protocol versions
   * @return chosen protocol version
   * @throws IOException
   */
  CryptoProtocolVersion chooseProtocolVersion(
      EncryptionZone zone, CryptoProtocolVersion[] supportedVersions)
      throws UnknownCryptoProtocolVersionException, UnresolvedLinkException,
        SnapshotAccessControlException {
    Preconditions.checkNotNull(zone);
    Preconditions.checkNotNull(supportedVersions);
    // Right now, we only support a single protocol version,
    // so simply look for it in the list of provided options
    final CryptoProtocolVersion required = zone.getVersion();

    for (CryptoProtocolVersion c : supportedVersions) {
      if (c.equals(CryptoProtocolVersion.UNKNOWN)) {
        if (LOG.isDebugEnabled()) {
          LOG.debug("Ignoring unknown CryptoProtocolVersion provided by " +
              "client: " + c.getUnknownValue());
        }
        continue;
      }
      if (c.equals(required)) {
        return c;
      }
    }
    throw new UnknownCryptoProtocolVersionException(
        "No crypto protocol versions provided by the client are supported."
            + " Client provided: " + Arrays.toString(supportedVersions)
            + " NameNode supports: " + Arrays.toString(CryptoProtocolVersion
            .values()));
  }

  /**
   * Invoke KeyProvider APIs to generate an encrypted data encryption key for an
   * encryption zone. Should not be called with any locks held.
   *
   * @param ezKeyName key name of an encryption zone
   * @return New EDEK, or null if ezKeyName is null
   * @throws IOException
   */
  private EncryptedKeyVersion generateEncryptedDataEncryptionKey(String
      ezKeyName) throws IOException {
    if (ezKeyName == null) {
      return null;
    }
    EncryptedKeyVersion edek = null;
    try {
      edek = provider.generateEncryptedKey(ezKeyName);
    } catch (GeneralSecurityException e) {
      throw new IOException(e);
    }
    Preconditions.checkNotNull(edek);
    return edek;
  }

  /**
   * Create a new file entry in the namespace.
   * 
   * For description of parameters and exceptions thrown see
   * {@link ClientProtocol#create}, except it returns valid file status upon
   * success
   */
  HdfsFileStatus startFile(String src, PermissionStatus permissions,
      String holder, String clientMachine, EnumSet<CreateFlag> flag,
      boolean createParent, short replication, long blockSize, 
      CryptoProtocolVersion[] supportedVersions, boolean logRetryCache)
      throws IOException {

    HdfsFileStatus status;
    try {
      status = startFileInt(src, permissions, holder, clientMachine, flag,
          createParent, replication, blockSize, supportedVersions,
          logRetryCache);
    } catch (AccessControlException e) {
      logAuditEvent(false, "create", src);
      throw e;
    }
    logAuditEvent(true, "create", src, null, status);
    return status;
  }

  private HdfsFileStatus startFileInt(final String src,
      PermissionStatus permissions, String holder, String clientMachine,
      EnumSet<CreateFlag> flag, boolean createParent, short replication,
      long blockSize, CryptoProtocolVersion[] supportedVersions,
      boolean logRetryCache)
      throws IOException {
    if (NameNode.stateChangeLog.isDebugEnabled()) {
      StringBuilder builder = new StringBuilder();
      builder.append("DIR* NameSystem.startFile: src=").append(src)
          .append(", holder=").append(holder)
          .append(", clientMachine=").append(clientMachine)
          .append(", createParent=").append(createParent)
          .append(", replication=").append(replication)
          .append(", createFlag=").append(flag.toString())
          .append(", blockSize=").append(blockSize)
          .append(", supportedVersions=")
          .append(supportedVersions == null ? null : Arrays.toString
              (supportedVersions));
      NameNode.stateChangeLog.debug(builder.toString());
    }
    if (!DFSUtil.isValidName(src)) {
      throw new InvalidPathException(src);
    }

    checkOperation(OperationCategory.READ);
    readLock();
    try {
      checkOperation(OperationCategory.READ);
      if (!FSDirErasureCodingOp.hasErasureCodingPolicy(this, src)) {
        blockManager.verifyReplication(src, replication, clientMachine);
      }
    } finally {
      readUnlock();
    }
    
    checkOperation(OperationCategory.WRITE);
    if (blockSize < minBlockSize) {
      throw new IOException("Specified block size is less than configured" +
          " minimum value (" + DFSConfigKeys.DFS_NAMENODE_MIN_BLOCK_SIZE_KEY
          + "): " + blockSize + " < " + minBlockSize);
    }

    FSPermissionChecker pc = getPermissionChecker();
    waitForLoadingFSImage();

    /**
     * If the file is in an encryption zone, we optimistically create an
     * EDEK for the file by calling out to the configured KeyProvider.
     * Since this typically involves doing an RPC, we take the readLock
     * initially, then drop it to do the RPC.
     * 
     * Since the path can flip-flop between being in an encryption zone and not
     * in the meantime, we need to recheck the preconditions when we retake the
     * lock to do the create. If the preconditions are not met, we throw a
     * special RetryStartFileException to ask the DFSClient to try the create
     * again later.
     */
    FSDirWriteFileOp.EncryptionKeyInfo ezInfo = null;

    if (provider != null) {
      readLock();
      try {
        checkOperation(OperationCategory.READ);
        ezInfo = FSDirWriteFileOp
            .getEncryptionKeyInfo(this, pc, src, supportedVersions);
      } finally {
        readUnlock();
      }

      // Generate EDEK if necessary while not holding the lock
      if (ezInfo != null) {
        ezInfo.edek = generateEncryptedDataEncryptionKey(ezInfo.ezKeyName);
      }
      EncryptionFaultInjector.getInstance().startFileAfterGenerateKey();
    }

    boolean skipSync = false;
    HdfsFileStatus stat = null;

    // Proceed with the create, using the computed cipher suite and
    // generated EDEK
    BlocksMapUpdateInfo toRemoveBlocks = new BlocksMapUpdateInfo();
    writeLock();
    try {
      checkOperation(OperationCategory.WRITE);
      checkNameNodeSafeMode("Cannot create file" + src);
      dir.writeLock();
      try {
        stat = FSDirWriteFileOp.startFile(this, pc, src, permissions, holder,
                                          clientMachine, flag, createParent,
                                          replication, blockSize, ezInfo,
                                          toRemoveBlocks, logRetryCache);
      } finally {
        dir.writeUnlock();
      }
    } catch (IOException e) {
      skipSync = e instanceof StandbyException;
      throw e;
    } finally {
      writeUnlock();
      // There might be transactions logged while trying to recover the lease.
      // They need to be sync'ed even when an exception was thrown.
      if (!skipSync) {
        getEditLog().logSync();
        removeBlocks(toRemoveBlocks);
        toRemoveBlocks.clear();
      }
    }

    return stat;
  }

  /**
   * Recover lease;
   * Immediately revoke the lease of the current lease holder and start lease
   * recovery so that the file can be forced to be closed.
   * 
   * @param src the path of the file to start lease recovery
   * @param holder the lease holder's name
   * @param clientMachine the client machine's name
   * @return true if the file is already closed or
   *         if the lease can be released and the file can be closed.
   * @throws IOException
   */
  boolean recoverLease(String src, String holder, String clientMachine)
      throws IOException {
    if (!DFSUtil.isValidName(src)) {
      throw new IOException("Invalid file name: " + src);
    }
  
    boolean skipSync = false;
    FSPermissionChecker pc = getPermissionChecker();
    checkOperation(OperationCategory.WRITE);
    byte[][] pathComponents = FSDirectory.getPathComponentsForReservedPath(src);
    writeLock();
    try {
      checkOperation(OperationCategory.WRITE);
      checkNameNodeSafeMode("Cannot recover the lease of " + src);
      src = dir.resolvePath(pc, src, pathComponents);
      final INodesInPath iip = dir.getINodesInPath4Write(src);
      final INodeFile inode = INodeFile.valueOf(iip.getLastINode(), src);
      if (!inode.isUnderConstruction()) {
        return true;
      }
      if (isPermissionEnabled) {
        dir.checkPathAccess(pc, iip, FsAction.WRITE);
      }
  
      return recoverLeaseInternal(RecoverLeaseOp.RECOVER_LEASE,
          iip, src, holder, clientMachine, true);
    } catch (StandbyException se) {
      skipSync = true;
      throw se;
    } finally {
      writeUnlock();
      // There might be transactions logged while trying to recover the lease.
      // They need to be sync'ed even when an exception was thrown.
      if (!skipSync) {
        getEditLog().logSync();
      }
    }
  }

  enum RecoverLeaseOp {
    CREATE_FILE,
    APPEND_FILE,
    TRUNCATE_FILE,
    RECOVER_LEASE;
    
    private String getExceptionMessage(String src, String holder,
        String clientMachine, String reason) {
      return "Failed to " + this + " " + src + " for " + holder +
          " on " + clientMachine + " because " + reason;
    }
  }

  boolean recoverLeaseInternal(RecoverLeaseOp op, INodesInPath iip,
      String src, String holder, String clientMachine, boolean force)
      throws IOException {
    assert hasWriteLock();
    INodeFile file = iip.getLastINode().asFile();
    if (file.isUnderConstruction()) {
      //
      // If the file is under construction , then it must be in our
      // leases. Find the appropriate lease record.
      //
      Lease lease = leaseManager.getLease(holder);

      if (!force && lease != null) {
        Lease leaseFile = leaseManager.getLease(file);
        if (leaseFile != null && leaseFile.equals(lease)) {
          // We found the lease for this file but the original
          // holder is trying to obtain it again.
          throw new AlreadyBeingCreatedException(
              op.getExceptionMessage(src, holder, clientMachine,
                  holder + " is already the current lease holder."));
        }
      }
      //
      // Find the original holder.
      //
      FileUnderConstructionFeature uc = file.getFileUnderConstructionFeature();
      String clientName = uc.getClientName();
      lease = leaseManager.getLease(clientName);
      if (lease == null) {
        throw new AlreadyBeingCreatedException(
            op.getExceptionMessage(src, holder, clientMachine,
                "the file is under construction but no leases found."));
      }
      if (force) {
        // close now: no need to wait for soft lease expiration and 
        // close only the file src
        LOG.info("recoverLease: " + lease + ", src=" + src +
          " from client " + clientName);
        return internalReleaseLease(lease, src, iip, holder);
      } else {
        assert lease.getHolder().equals(clientName) :
          "Current lease holder " + lease.getHolder() +
          " does not match file creator " + clientName;
        //
        // If the original holder has not renewed in the last SOFTLIMIT 
        // period, then start lease recovery.
        //
        if (lease.expiredSoftLimit()) {
          LOG.info("startFile: recover " + lease + ", src=" + src + " client "
              + clientName);
          if (internalReleaseLease(lease, src, iip, null)) {
            return true;
          } else {
            throw new RecoveryInProgressException(
                op.getExceptionMessage(src, holder, clientMachine,
                    "lease recovery is in progress. Try again later."));
          }
        } else {
          final BlockInfo lastBlock = file.getLastBlock();
          if (lastBlock != null
              && lastBlock.getBlockUCState() == BlockUCState.UNDER_RECOVERY) {
            throw new RecoveryInProgressException(
                op.getExceptionMessage(src, holder, clientMachine,
                    "another recovery is in progress by "
                        + clientName + " on " + uc.getClientMachine()));
          } else {
            throw new AlreadyBeingCreatedException(
                op.getExceptionMessage(src, holder, clientMachine,
                    "this file lease is currently owned by "
                        + clientName + " on " + uc.getClientMachine()));
          }
        }
      }
    } else {
      return true;
     }
  }

  /**
   * Append to an existing file in the namespace.
   */
  LastBlockWithStatus appendFile(String srcArg, String holder,
      String clientMachine, EnumSet<CreateFlag> flag, boolean logRetryCache)
      throws IOException {
    boolean newBlock = flag.contains(CreateFlag.NEW_BLOCK);
    if (newBlock) {
      requireEffectiveLayoutVersionForFeature(Feature.APPEND_NEW_BLOCK);
    }

    NameNode.stateChangeLog.debug(
        "DIR* NameSystem.appendFile: src={}, holder={}, clientMachine={}",
        srcArg, holder, clientMachine);
    try {
      boolean skipSync = false;
      LastBlockWithStatus lbs = null;
      final FSPermissionChecker pc = getPermissionChecker();
      checkOperation(OperationCategory.WRITE);
      writeLock();
      try {
        checkOperation(OperationCategory.WRITE);
        checkNameNodeSafeMode("Cannot append to file" + srcArg);
        lbs = FSDirAppendOp.appendFile(this, srcArg, pc, holder, clientMachine,
            newBlock, logRetryCache);
      } catch (StandbyException se) {
        skipSync = true;
        throw se;
      } finally {
        writeUnlock();
        // There might be transactions logged while trying to recover the lease
        // They need to be sync'ed even when an exception was thrown.
        if (!skipSync) {
          getEditLog().logSync();
        }
      }
      logAuditEvent(true, "append", srcArg);
      return lbs;
    } catch (AccessControlException e) {
      logAuditEvent(false, "append", srcArg);
      throw e;
    }
  }

  ExtendedBlock getExtendedBlock(Block blk) {
    return new ExtendedBlock(blockPoolId, blk);
  }
  
  void setBlockPoolId(String bpid) {
    blockPoolId = bpid;
    blockManager.setBlockPoolId(blockPoolId);
  }

  /**
   * The client would like to obtain an additional block for the indicated
   * filename (which is being written-to).  Return an array that consists
   * of the block, plus a set of machines.  The first on this list should
   * be where the client writes data.  Subsequent items in the list must
   * be provided in the connection to the first datanode.
   *
   * Make sure the previous blocks have been reported by datanodes and
   * are replicated.  Will return an empty 2-elt array if we want the
   * client to "try again later".
   */
  LocatedBlock getAdditionalBlock(
      String src, long fileId, String clientName, ExtendedBlock previous,
      DatanodeInfo[] excludedNodes, String[] favoredNodes) throws IOException {
    NameNode.stateChangeLog.debug("BLOCK* getAdditionalBlock: {}  inodeId {}" +
        " for {}", src, fileId, clientName);

    waitForLoadingFSImage();
    LocatedBlock[] onRetryBlock = new LocatedBlock[1];
    FSDirWriteFileOp.ValidateAddBlockResult r;
    FSPermissionChecker pc = getPermissionChecker();
    checkOperation(OperationCategory.READ);
    readLock();
    try {
      checkOperation(OperationCategory.READ);
      r = FSDirWriteFileOp.validateAddBlock(this, pc, src, fileId, clientName,
                                            previous, onRetryBlock);
    } finally {
      readUnlock();
    }

    if (r == null) {
      assert onRetryBlock[0] != null : "Retry block is null";
      // This is a retry. Just return the last block.
      return onRetryBlock[0];
    }

    DatanodeStorageInfo[] targets = FSDirWriteFileOp.chooseTargetForNewBlock(
        blockManager, src, excludedNodes, favoredNodes, r);

    checkOperation(OperationCategory.WRITE);
    writeLock();
    LocatedBlock lb;
    try {
      checkOperation(OperationCategory.WRITE);
      lb = FSDirWriteFileOp.storeAllocatedBlock(
          this, src, fileId, clientName, previous, targets);
    } finally {
      writeUnlock();
    }
    getEditLog().logSync();
    return lb;
  }

  /** @see ClientProtocol#getAdditionalDatanode */
  LocatedBlock getAdditionalDatanode(String src, long fileId,
      final ExtendedBlock blk, final DatanodeInfo[] existings,
      final String[] storageIDs,
      final Set<Node> excludes,
      final int numAdditionalNodes, final String clientName
      ) throws IOException {
    //check if the feature is enabled
    dtpReplaceDatanodeOnFailure.checkEnabled();

    Node clientnode = null;
    String clientMachine;
    final long preferredblocksize;
    final byte storagePolicyID;
    final List<DatanodeStorageInfo> chosen;
    final boolean isStriped;
    checkOperation(OperationCategory.READ);
    byte[][] pathComponents = FSDirectory.getPathComponentsForReservedPath(src);
    FSPermissionChecker pc = getPermissionChecker();
    readLock();
    try {
      checkOperation(OperationCategory.READ);
      //check safe mode
      checkNameNodeSafeMode("Cannot add datanode; src=" + src + ", blk=" + blk);
      src = dir.resolvePath(pc, src, pathComponents);

      //check lease
      final INode inode;
      if (fileId == HdfsConstants.GRANDFATHER_INODE_ID) {
        // Older clients may not have given us an inode ID to work with.
        // In this case, we have to try to resolve the path and hope it
        // hasn't changed or been deleted since the file was opened for write.
        inode = dir.getINode(src);
      } else {
        inode = dir.getInode(fileId);
        if (inode != null) src = inode.getFullPathName();
      }
      final INodeFile file = checkLease(src, clientName, inode, fileId);
      clientMachine = file.getFileUnderConstructionFeature().getClientMachine();
      clientnode = blockManager.getDatanodeManager().getDatanodeByHost(clientMachine);
      preferredblocksize = file.getPreferredBlockSize();
      storagePolicyID = file.getStoragePolicyID();
      isStriped = file.isStriped();

      //find datanode storages
      final DatanodeManager dm = blockManager.getDatanodeManager();
      chosen = Arrays.asList(dm.getDatanodeStorageInfos(existings, storageIDs));
    } finally {
      readUnlock();
    }

    if (clientnode == null) {
      clientnode = FSDirWriteFileOp.getClientNode(blockManager, clientMachine);
    }

    // choose new datanodes.
    final DatanodeStorageInfo[] targets = blockManager.chooseTarget4AdditionalDatanode(
        src, numAdditionalNodes, clientnode, chosen, 
        excludes, preferredblocksize, storagePolicyID, isStriped);
    final LocatedBlock lb = BlockManager.newLocatedBlock(
        blk, targets, -1, false);
    blockManager.setBlockToken(lb, BlockTokenIdentifier.AccessMode.COPY);
    return lb;
  }

  /**
   * The client would like to let go of the given block
   */
  void abandonBlock(ExtendedBlock b, long fileId, String src, String holder)
      throws IOException {
    NameNode.stateChangeLog.debug(
        "BLOCK* NameSystem.abandonBlock: {} of file {}", b, src);
    waitForLoadingFSImage();
    checkOperation(OperationCategory.WRITE);
    FSPermissionChecker pc = getPermissionChecker();
    writeLock();
    try {
      checkOperation(OperationCategory.WRITE);
      checkNameNodeSafeMode("Cannot abandon block " + b + " for file" + src);
      FSDirWriteFileOp.abandonBlock(dir, pc, b, fileId, src, holder);
      NameNode.stateChangeLog.debug("BLOCK* NameSystem.abandonBlock: {} is " +
          "removed from pendingCreates", b);
    } finally {
      writeUnlock();
    }
    getEditLog().logSync();
  }

  INodeFile checkLease(
      String src, String holder, INode inode, long fileId)
      throws LeaseExpiredException, FileNotFoundException {
    assert hasReadLock();
    final String ident = src + " (inode " + fileId + ")";
    if (inode == null) {
      Lease lease = leaseManager.getLease(holder);
      throw new FileNotFoundException(
          "No lease on " + ident + ": File does not exist. "
          + (lease != null ? lease.toString()
              : "Holder " + holder + " does not have any open files."));
    }
    if (!inode.isFile()) {
      Lease lease = leaseManager.getLease(holder);
      throw new LeaseExpiredException(
          "No lease on " + ident + ": INode is not a regular file. "
              + (lease != null ? lease.toString()
              : "Holder " + holder + " does not have any open files."));
    }
    final INodeFile file = inode.asFile();
    if (!file.isUnderConstruction()) {
      Lease lease = leaseManager.getLease(holder);
      throw new LeaseExpiredException(
          "No lease on " + ident + ": File is not open for writing. "
          + (lease != null ? lease.toString()
              : "Holder " + holder + " does not have any open files."));
    }
    // No further modification is allowed on a deleted file.
    // A file is considered deleted, if it is not in the inodeMap or is marked
    // as deleted in the snapshot feature.
    if (isFileDeleted(file)) {
      throw new FileNotFoundException(src);
    }
    String clientName = file.getFileUnderConstructionFeature().getClientName();
    if (holder != null && !clientName.equals(holder)) {
      throw new LeaseExpiredException("Lease mismatch on " + ident +
          " owned by " + clientName + " but is accessed by " + holder);
    }
    return file;
  }
 
  /**
   * Complete in-progress write to the given file.
   * @return true if successful, false if the client should continue to retry
   *         (e.g if not all blocks have reached minimum replication yet)
   * @throws IOException on error (eg lease mismatch, file not open, file deleted)
   */
  boolean completeFile(final String src, String holder,
                       ExtendedBlock last, long fileId)
    throws IOException {
    boolean success = false;
    checkOperation(OperationCategory.WRITE);
    waitForLoadingFSImage();
    FSPermissionChecker pc = getPermissionChecker();
    writeLock();
    try {
      checkOperation(OperationCategory.WRITE);
      checkNameNodeSafeMode("Cannot complete file " + src);
      success = FSDirWriteFileOp.completeFile(this, pc, src, holder, last,
                                              fileId);
    } finally {
      writeUnlock();
    }
    getEditLog().logSync();
    if (success) {
      NameNode.stateChangeLog.info("DIR* completeFile: " + src
          + " is closed by " + holder);
    }
    return success;
  }

  /**
   * Create new block with a unique block id and a new generation stamp.
   * @param isStriped is the file under striping or contiguous layout?
   */
  Block createNewBlock(boolean isStriped) throws IOException {
    assert hasWriteLock();
    Block b = new Block(nextBlockId(isStriped), 0, 0);
    // Increment the generation stamp for every new block.
    b.setGenerationStamp(nextGenerationStamp(false));
    return b;
  }

  /**
   * Check that the indicated file's blocks are present and
   * replicated.  If not, return false. If checkall is true, then check
   * all blocks, otherwise check only penultimate block.
   */
  boolean checkFileProgress(String src, INodeFile v, boolean checkall) {
    assert hasReadLock();
    if (checkall) {
      return blockManager.checkBlocksProperlyReplicated(src, v
          .getBlocks());
    } else {
      // check the penultimate block of this file
      BlockInfo b = v.getPenultimateBlock();
      return b == null ||
          blockManager.checkBlocksProperlyReplicated(
              src, new BlockInfo[] { b });
    }
  }

  /**
   * Change the indicated filename. 
   * @deprecated Use {@link #renameTo(String, String, boolean,
   * Options.Rename...)} instead.
   */
  @Deprecated
  boolean renameTo(String src, String dst, boolean logRetryCache)
      throws IOException {
    waitForLoadingFSImage();
    FSDirRenameOp.RenameOldResult ret = null;
    writeLock();
    try {
      checkOperation(OperationCategory.WRITE);
      checkNameNodeSafeMode("Cannot rename " + src);
      ret = FSDirRenameOp.renameToInt(dir, src, dst, logRetryCache);
    } catch (AccessControlException e)  {
      logAuditEvent(false, "rename", src, dst, null);
      throw e;
    } finally {
      writeUnlock();
    }
    boolean success = ret != null && ret.success;
    if (success) {
      getEditLog().logSync();
    }
    logAuditEvent(success, "rename", src, dst,
        ret == null ? null : ret.auditStat);
    return success;
  }

  void renameTo(final String src, final String dst,
                boolean logRetryCache, Options.Rename... options)
      throws IOException {
    waitForLoadingFSImage();
    Map.Entry<BlocksMapUpdateInfo, HdfsFileStatus> res = null;
    writeLock();
    try {
      checkOperation(OperationCategory.WRITE);
      checkNameNodeSafeMode("Cannot rename " + src);
      res = FSDirRenameOp.renameToInt(dir, src, dst, logRetryCache, options);
    } catch (AccessControlException e) {
      logAuditEvent(false, "rename (options=" + Arrays.toString(options) +
          ")", src, dst, null);
      throw e;
    } finally {
      writeUnlock();
    }

    getEditLog().logSync();

    BlocksMapUpdateInfo collectedBlocks = res.getKey();
    HdfsFileStatus auditStat = res.getValue();
    if (!collectedBlocks.getToDeleteList().isEmpty()) {
      removeBlocks(collectedBlocks);
      collectedBlocks.clear();
    }

    logAuditEvent(true, "rename (options=" + Arrays.toString(options) +
        ")", src, dst, auditStat);
  }

  /**
   * Remove the indicated file from namespace.
   * 
   * @see ClientProtocol#delete(String, boolean) for detailed description and 
   * description of exceptions
   */
  boolean delete(String src, boolean recursive, boolean logRetryCache)
      throws IOException {
    waitForLoadingFSImage();
    BlocksMapUpdateInfo toRemovedBlocks = null;
    writeLock();
    boolean ret = false;
    try {
      checkOperation(OperationCategory.WRITE);
      checkNameNodeSafeMode("Cannot delete " + src);
      toRemovedBlocks = FSDirDeleteOp.delete(
          this, src, recursive, logRetryCache);
      ret = toRemovedBlocks != null;
    } catch (AccessControlException e) {
      logAuditEvent(false, "delete", src);
      throw e;
    } finally {
      writeUnlock();
    }
    getEditLog().logSync();
    if (toRemovedBlocks != null) {
      removeBlocks(toRemovedBlocks); // Incremental deletion of blocks
    }
    logAuditEvent(true, "delete", src);
    return ret;
  }

  FSPermissionChecker getPermissionChecker()
      throws AccessControlException {
    return dir.getPermissionChecker();
  }

  /**
   * From the given list, incrementally remove the blocks from blockManager
   * Writelock is dropped and reacquired every BLOCK_DELETION_INCREMENT to
   * ensure that other waiters on the lock can get in. See HDFS-2938
   * 
   * @param blocks
   *          An instance of {@link BlocksMapUpdateInfo} which contains a list
   *          of blocks that need to be removed from blocksMap
   */
  void removeBlocks(BlocksMapUpdateInfo blocks) {
    List<BlockInfo> toDeleteList = blocks.getToDeleteList();
    Iterator<BlockInfo> iter = toDeleteList.iterator();
    while (iter.hasNext()) {
      writeLock();
      try {
        for (int i = 0; i < BLOCK_DELETION_INCREMENT && iter.hasNext(); i++) {
          blockManager.removeBlock(iter.next());
        }
      } finally {
        writeUnlock();
      }
    }
  }
  
  /**
   * Remove leases and inodes related to a given path
   * @param removedUCFiles INodes whose leases need to be released
   * @param removedINodes Containing the list of inodes to be removed from
   *                      inodesMap
   * @param acquireINodeMapLock Whether to acquire the lock for inode removal
   */
  void removeLeasesAndINodes(List<Long> removedUCFiles,
      List<INode> removedINodes,
      final boolean acquireINodeMapLock) {
    assert hasWriteLock();
    leaseManager.removeLeases(removedUCFiles);
    // remove inodes from inodesMap
    if (removedINodes != null) {
      if (acquireINodeMapLock) {
        dir.writeLock();
      }
      try {
        dir.removeFromInodeMap(removedINodes);
      } finally {
        if (acquireINodeMapLock) {
          dir.writeUnlock();
        }
      }
      removedINodes.clear();
    }
  }

  /**
   * Removes the blocks from blocksmap and updates the safemode blocks total
   * 
   * @param blocks
   *          An instance of {@link BlocksMapUpdateInfo} which contains a list
   *          of blocks that need to be removed from blocksMap
   */
  void removeBlocksAndUpdateSafemodeTotal(BlocksMapUpdateInfo blocks) {
    assert hasWriteLock();
    // In the case that we are a Standby tailing edits from the
    // active while in safe-mode, we need to track the total number
    // of blocks and safe blocks in the system.
    boolean trackBlockCounts = isSafeModeTrackingBlocks();
    int numRemovedComplete = 0, numRemovedSafe = 0;

    for (BlockInfo b : blocks.getToDeleteList()) {
      if (trackBlockCounts) {
        if (b.isComplete()) {
          numRemovedComplete++;
          if (blockManager.hasMinStorage(b, b.numNodes())) {
            numRemovedSafe++;
          }
        }
      }
      blockManager.removeBlock(b);
    }
    if (trackBlockCounts) {
      if (LOG.isDebugEnabled()) {
        LOG.debug("Adjusting safe-mode totals for deletion."
            + "decreasing safeBlocks by " + numRemovedSafe
            + ", totalBlocks by " + numRemovedComplete);
      }
      adjustSafeModeBlockTotals(-numRemovedSafe, -numRemovedComplete);
    }
  }

  /**
   * @see SafeModeInfo#shouldIncrementallyTrackBlocks
   */
  private boolean isSafeModeTrackingBlocks() {
    if (!haEnabled) {
      // Never track blocks incrementally in non-HA code.
      return false;
    }
    SafeModeInfo sm = this.safeMode;
    return sm != null && sm.shouldIncrementallyTrackBlocks();
  }

  /**
   * Get the file info for a specific file.
   *
   * @param src The string representation of the path to the file
   * @param resolveLink whether to throw UnresolvedLinkException
   *        if src refers to a symlink
   *
   * @throws AccessControlException if access is denied
   * @throws UnresolvedLinkException if a symlink is encountered.
   *
   * @return object containing information regarding the file
   *         or null if file not found
   * @throws StandbyException
   */
  HdfsFileStatus getFileInfo(final String src, boolean resolveLink)
    throws IOException {
    checkOperation(OperationCategory.READ);
    HdfsFileStatus stat = null;
    readLock();
    try {
      checkOperation(OperationCategory.READ);
      stat = FSDirStatAndListingOp.getFileInfo(dir, src, resolveLink);
    } catch (AccessControlException e) {
      logAuditEvent(false, "getfileinfo", src);
      throw e;
    } finally {
      readUnlock();
    }
    logAuditEvent(true, "getfileinfo", src);
    return stat;
  }

  /**
   * Returns true if the file is closed
   */
  boolean isFileClosed(final String src) throws IOException {
    checkOperation(OperationCategory.READ);
    readLock();
    try {
      checkOperation(OperationCategory.READ);
      return FSDirStatAndListingOp.isFileClosed(dir, src);
    } catch (AccessControlException e) {
      logAuditEvent(false, "isFileClosed", src);
      throw e;
    } finally {
      readUnlock();
    }
  }

  /**
   * Create all the necessary directories
   */
  boolean mkdirs(String src, PermissionStatus permissions,
      boolean createParent) throws IOException {
    HdfsFileStatus auditStat = null;
    checkOperation(OperationCategory.WRITE);
    writeLock();
    try {
      checkOperation(OperationCategory.WRITE);
      checkNameNodeSafeMode("Cannot create directory " + src);
      auditStat = FSDirMkdirOp.mkdirs(this, src, permissions, createParent);
    } catch (AccessControlException e) {
      logAuditEvent(false, "mkdirs", src);
      throw e;
    } finally {
      writeUnlock();
    }
    getEditLog().logSync();
    logAuditEvent(true, "mkdirs", src, null, auditStat);
    return true;
  }

  /**
   * Get the content summary for a specific file/dir.
   *
   * @param src The string representation of the path to the file
   *
   * @throws AccessControlException if access is denied
   * @throws UnresolvedLinkException if a symlink is encountered.
   * @throws FileNotFoundException if no file exists
   * @throws StandbyException
   * @throws IOException for issues with writing to the audit log
   *
   * @return object containing information regarding the file
   *         or null if file not found
   */
  ContentSummary getContentSummary(final String src) throws IOException {
    readLock();
    boolean success = true;
    try {
      return FSDirStatAndListingOp.getContentSummary(dir, src);
    } catch (AccessControlException ace) {
      success = false;
      throw ace;
    } finally {
      readUnlock();
      logAuditEvent(success, "contentSummary", src);
    }
  }

  /**
   * Set the namespace quota and storage space quota for a directory.
   * See {@link ClientProtocol#setQuota(String, long, long, StorageType)} for the
   * contract.
   * 
   * Note: This does not support ".inodes" relative path.
   */
  void setQuota(String src, long nsQuota, long ssQuota, StorageType type)
      throws IOException {
    if (type != null) {
      requireEffectiveLayoutVersionForFeature(Feature.QUOTA_BY_STORAGE_TYPE);
    }
    checkOperation(OperationCategory.WRITE);
    writeLock();
    boolean success = false;
    try {
      checkOperation(OperationCategory.WRITE);
      checkNameNodeSafeMode("Cannot set quota on " + src);
      FSDirAttrOp.setQuota(dir, src, nsQuota, ssQuota, type);
      success = true;
    } finally {
      writeUnlock();
      if (success) {
        getEditLog().logSync();
      }
      logAuditEvent(success, "setQuota", src);
    }
  }

  /** Persist all metadata about this file.
   * @param src The string representation of the path
   * @param fileId The inode ID that we're fsyncing.  Older clients will pass
   *               INodeId.GRANDFATHER_INODE_ID here.
   * @param clientName The string representation of the client
   * @param lastBlockLength The length of the last block 
   *                        under construction reported from client.
   * @throws IOException if path does not exist
   */
  void fsync(String src, long fileId, String clientName, long lastBlockLength)
      throws IOException {
    NameNode.stateChangeLog.info("BLOCK* fsync: " + src + " for " + clientName);
    checkOperation(OperationCategory.WRITE);
    byte[][] pathComponents = FSDirectory.getPathComponentsForReservedPath(src);

    FSPermissionChecker pc = getPermissionChecker();
    waitForLoadingFSImage();
    writeLock();
    try {
      checkOperation(OperationCategory.WRITE);
      checkNameNodeSafeMode("Cannot fsync file " + src);
      src = dir.resolvePath(pc, src, pathComponents);
      final INode inode;
      if (fileId == HdfsConstants.GRANDFATHER_INODE_ID) {
        // Older clients may not have given us an inode ID to work with.
        // In this case, we have to try to resolve the path and hope it
        // hasn't changed or been deleted since the file was opened for write.
        inode = dir.getINode(src);
      } else {
        inode = dir.getInode(fileId);
        if (inode != null) src = inode.getFullPathName();
      }
      final INodeFile pendingFile = checkLease(src, clientName, inode, fileId);
      if (lastBlockLength > 0) {
        pendingFile.getFileUnderConstructionFeature().updateLengthOfLastBlock(
            pendingFile, lastBlockLength);
      }
      FSDirWriteFileOp.persistBlocks(dir, src, pendingFile, false);
    } finally {
      writeUnlock();
    }
    getEditLog().logSync();
  }

  /**
   * Move a file that is being written to be immutable.
   * @param src The filename
   * @param lease The lease for the client creating the file
   * @param recoveryLeaseHolder reassign lease to this holder if the last block
   *        needs recovery; keep current holder if null.
   * @throws AlreadyBeingCreatedException if file is waiting to achieve minimal
   *         replication;<br>
   *         RecoveryInProgressException if lease recovery is in progress.<br>
   *         IOException in case of an error.
   * @return true  if file has been successfully finalized and closed or 
   *         false if block recovery has been initiated. Since the lease owner
   *         has been changed and logged, caller should call logSync().
   */
  boolean internalReleaseLease(Lease lease, String src, INodesInPath iip,
      String recoveryLeaseHolder) throws IOException {
    LOG.info("Recovering " + lease + ", src=" + src);
    assert !isInSafeMode();
    assert hasWriteLock();

    final INodeFile pendingFile = iip.getLastINode().asFile();
    int nrBlocks = pendingFile.numBlocks();
    BlockInfo[] blocks = pendingFile.getBlocks();

    int nrCompleteBlocks;
    BlockInfo curBlock = null;
    for(nrCompleteBlocks = 0; nrCompleteBlocks < nrBlocks; nrCompleteBlocks++) {
      curBlock = blocks[nrCompleteBlocks];
      if(!curBlock.isComplete())
        break;
      assert blockManager.hasMinStorage(curBlock) :
              "A COMPLETE block is not minimally replicated in " + src;
    }

    // If there are no incomplete blocks associated with this file,
    // then reap lease immediately and close the file.
    if(nrCompleteBlocks == nrBlocks) {
      finalizeINodeFileUnderConstruction(src, pendingFile,
          iip.getLatestSnapshotId());
      NameNode.stateChangeLog.warn("BLOCK*"
        + " internalReleaseLease: All existing blocks are COMPLETE,"
        + " lease removed, file closed.");
      return true;  // closed!
    }

    // Only the last and the penultimate blocks may be in non COMPLETE state.
    // If the penultimate block is not COMPLETE, then it must be COMMITTED.
    if(nrCompleteBlocks < nrBlocks - 2 ||
       nrCompleteBlocks == nrBlocks - 2 &&
         curBlock != null &&
         curBlock.getBlockUCState() != BlockUCState.COMMITTED) {
      final String message = "DIR* NameSystem.internalReleaseLease: "
        + "attempt to release a create lock on "
        + src + " but file is already closed.";
      NameNode.stateChangeLog.warn(message);
      throw new IOException(message);
    }

    // The last block is not COMPLETE, and
    // that the penultimate block if exists is either COMPLETE or COMMITTED
    final BlockInfo lastBlock = pendingFile.getLastBlock();
    BlockUCState lastBlockState = lastBlock.getBlockUCState();
    BlockInfo penultimateBlock = pendingFile.getPenultimateBlock();

    // If penultimate block doesn't exist then its minReplication is met
    boolean penultimateBlockMinStorage = penultimateBlock == null ||
        blockManager.hasMinStorage(penultimateBlock);

    switch(lastBlockState) {
    case COMPLETE:
      assert false : "Already checked that the last block is incomplete";
      break;
    case COMMITTED:
      // Close file if committed blocks are minimally replicated
      if(penultimateBlockMinStorage &&
          blockManager.hasMinStorage(lastBlock)) {
        finalizeINodeFileUnderConstruction(src, pendingFile,
            iip.getLatestSnapshotId());
        NameNode.stateChangeLog.warn("BLOCK*"
          + " internalReleaseLease: Committed blocks are minimally replicated,"
          + " lease removed, file closed.");
        return true;  // closed!
      }
      // Cannot close file right now, since some blocks 
      // are not yet minimally replicated.
      // This may potentially cause infinite loop in lease recovery
      // if there are no valid replicas on data-nodes.
      String message = "DIR* NameSystem.internalReleaseLease: " +
          "Failed to release lease for file " + src +
          ". Committed blocks are waiting to be minimally replicated." +
          " Try again later.";
      NameNode.stateChangeLog.warn(message);
      throw new AlreadyBeingCreatedException(message);
    case UNDER_CONSTRUCTION:
    case UNDER_RECOVERY:
      BlockUnderConstructionFeature uc =
          lastBlock.getUnderConstructionFeature();
      // determine if last block was intended to be truncated
      Block recoveryBlock = uc.getTruncateBlock();
      boolean truncateRecovery = recoveryBlock != null;
      boolean copyOnTruncate = truncateRecovery &&
          recoveryBlock.getBlockId() != lastBlock.getBlockId();
      assert !copyOnTruncate ||
          recoveryBlock.getBlockId() < lastBlock.getBlockId() &&
          recoveryBlock.getGenerationStamp() < lastBlock.getGenerationStamp() &&
          recoveryBlock.getNumBytes() > lastBlock.getNumBytes() :
            "wrong recoveryBlock";

      // setup the last block locations from the blockManager if not known
      if (uc.getNumExpectedLocations() == 0) {
        uc.setExpectedLocations(lastBlock, blockManager.getStorages(lastBlock),
            lastBlock.isStriped());
      }

      if (uc.getNumExpectedLocations() == 0 && lastBlock.getNumBytes() == 0) {
        // There is no datanode reported to this block.
        // may be client have crashed before writing data to pipeline.
        // This blocks doesn't need any recovery.
        // We can remove this block and close the file.
        pendingFile.removeLastBlock(lastBlock);
        finalizeINodeFileUnderConstruction(src, pendingFile,
            iip.getLatestSnapshotId());
        NameNode.stateChangeLog.warn("BLOCK* internalReleaseLease: "
            + "Removed empty last block and closed file.");
        return true;
      }
      // start recovery of the last block for this file
      long blockRecoveryId = nextGenerationStamp(
          blockIdManager.isLegacyBlock(lastBlock));
      lease = reassignLease(lease, src, recoveryLeaseHolder, pendingFile);
      if(copyOnTruncate) {
        lastBlock.setGenerationStamp(blockRecoveryId);
      } else if(truncateRecovery) {
        recoveryBlock.setGenerationStamp(blockRecoveryId);
      }
      uc.initializeBlockRecovery(lastBlock, blockRecoveryId);
      leaseManager.renewLease(lease);
      // Cannot close file right now, since the last block requires recovery.
      // This may potentially cause infinite loop in lease recovery
      // if there are no valid replicas on data-nodes.
      NameNode.stateChangeLog.warn(
                "DIR* NameSystem.internalReleaseLease: " +
                "File " + src + " has not been closed." +
               " Lease recovery is in progress. " +
                "RecoveryId = " + blockRecoveryId + " for block " + lastBlock);
      break;
    }
    return false;
  }

  private Lease reassignLease(Lease lease, String src, String newHolder,
      INodeFile pendingFile) {
    assert hasWriteLock();
    if(newHolder == null)
      return lease;
    // The following transaction is not synced. Make sure it's sync'ed later.
    logReassignLease(lease.getHolder(), src, newHolder);
    return reassignLeaseInternal(lease, newHolder, pendingFile);
  }
  
  Lease reassignLeaseInternal(Lease lease, String newHolder, INodeFile pendingFile) {
    assert hasWriteLock();
    pendingFile.getFileUnderConstructionFeature().setClientName(newHolder);
    return leaseManager.reassignLease(lease, pendingFile, newHolder);
  }

  void commitOrCompleteLastBlock(
      final INodeFile fileINode, final INodesInPath iip,
      final Block commitBlock) throws IOException {
    assert hasWriteLock();
    Preconditions.checkArgument(fileINode.isUnderConstruction());
    if (!blockManager.commitOrCompleteLastBlock(fileINode, commitBlock)) {
      return;
    }

    // Adjust disk space consumption if required
    final long diff;
    final short replicationFactor;
    if (fileINode.isStriped()) {
      final ErasureCodingPolicy ecPolicy = FSDirErasureCodingOp
          .getErasureCodingPolicy(this, iip);
      final short numDataUnits = (short) ecPolicy.getNumDataUnits();
      final short numParityUnits = (short) ecPolicy.getNumParityUnits();

      final long numBlocks = numDataUnits + numParityUnits;
      final long fullBlockGroupSize =
          fileINode.getPreferredBlockSize() * numBlocks;

      final BlockInfoStriped striped = new BlockInfoStriped(commitBlock,
          ecPolicy);
      final long actualBlockGroupSize = striped.spaceConsumed();

      diff = fullBlockGroupSize - actualBlockGroupSize;
      replicationFactor = (short) 1;
    } else {
      diff = fileINode.getPreferredBlockSize() - commitBlock.getNumBytes();
      replicationFactor = fileINode.getFileReplication();
    }
    if (diff > 0) {
      try {
        dir.updateSpaceConsumed(iip, 0, -diff, replicationFactor);
      } catch (IOException e) {
        LOG.warn("Unexpected exception while updating disk space.", e);
      }
    }
  }

  void finalizeINodeFileUnderConstruction(
      String src, INodeFile pendingFile, int latestSnapshot) throws IOException {
    assert hasWriteLock();

    FileUnderConstructionFeature uc = pendingFile.getFileUnderConstructionFeature();
    if (uc == null) {
      throw new IOException("Cannot finalize file " + src
          + " because it is not under construction");
    }
    leaseManager.removeLease(uc.getClientName(), pendingFile);

    pendingFile.recordModification(latestSnapshot);

    // The file is no longer pending.
    // Create permanent INode, update blocks. No need to replace the inode here
    // since we just remove the uc feature from pendingFile
    pendingFile.toCompleteFile(now());

    waitForLoadingFSImage();
    // close file and persist block allocations for this file
    closeFile(src, pendingFile);

    blockManager.checkReplication(pendingFile);
  }

  @VisibleForTesting
  BlockInfo getStoredBlock(Block block) {
    return blockManager.getStoredBlock(block);
  }
  
  @Override
  public boolean isInSnapshot(BlockInfo blockUC) {
    assert hasReadLock();
    final BlockCollection bc = blockManager.getBlockCollection(blockUC);
    if (bc == null || !(bc instanceof INodeFile)
        || !bc.isUnderConstruction()) {
      return false;
    }

    String fullName = bc.getName();
    try {
      if (fullName != null && fullName.startsWith(Path.SEPARATOR)
          && dir.getINode(fullName) == bc) {
        // If file exists in normal path then no need to look in snapshot
        return false;
      }
    } catch (UnresolvedLinkException e) {
      LOG.error("Error while resolving the link : " + fullName, e);
      return false;
    }
    /*
     * 1. if bc is under construction and also with snapshot, and
     * bc is not in the current fsdirectory tree, bc must represent a snapshot
     * file. 
     * 2. if fullName is not an absolute path, bc cannot be existent in the 
     * current fsdirectory tree. 
     * 3. if bc is not the current node associated with fullName, bc must be a
     * snapshot inode.
     */
    return true;
  }

  @Override
  public BlockCollection getBlockCollection(long id) {
    INode inode = getFSDirectory().getInode(id);
    return inode == null ? null : inode.asFile();
  }

  void commitBlockSynchronization(ExtendedBlock oldBlock,
      long newgenerationstamp, long newlength,
      boolean closeFile, boolean deleteblock, DatanodeID[] newtargets,
      String[] newtargetstorages) throws IOException {
    LOG.info("commitBlockSynchronization(oldBlock=" + oldBlock
             + ", newgenerationstamp=" + newgenerationstamp
             + ", newlength=" + newlength
             + ", newtargets=" + Arrays.asList(newtargets)
             + ", closeFile=" + closeFile
             + ", deleteBlock=" + deleteblock
             + ")");
    checkOperation(OperationCategory.WRITE);
    String src = "";
    waitForLoadingFSImage();
    writeLock();
    boolean copyTruncate = false;
    BlockInfo truncatedBlock = null;
    try {
      checkOperation(OperationCategory.WRITE);
      // If a DN tries to commit to the standby, the recovery will
      // fail, and the next retry will succeed on the new NN.
  
      checkNameNodeSafeMode(
          "Cannot commitBlockSynchronization while in safe mode");
      final BlockInfo storedBlock = getStoredBlock(
          ExtendedBlock.getLocalBlock(oldBlock));
      if (storedBlock == null) {
        if (deleteblock) {
          // This may be a retry attempt so ignore the failure
          // to locate the block.
          if (LOG.isDebugEnabled()) {
            LOG.debug("Block (=" + oldBlock + ") not found");
          }
          return;
        } else {
          throw new IOException("Block (=" + oldBlock + ") not found");
        }
      }
      final long oldGenerationStamp = storedBlock.getGenerationStamp();
      final long oldNumBytes = storedBlock.getNumBytes();
      //
      // The implementation of delete operation (see @deleteInternal method)
      // first removes the file paths from namespace, and delays the removal
      // of blocks to later time for better performance. When
      // commitBlockSynchronization (this method) is called in between, the
      // blockCollection of storedBlock could have been assigned to null by
      // the delete operation, throw IOException here instead of NPE; if the
      // file path is already removed from namespace by the delete operation,
      // throw FileNotFoundException here, so not to proceed to the end of
      // this method to add a CloseOp to the edit log for an already deleted
      // file (See HDFS-6825).
      //
      if (storedBlock.isDeleted()) {
        throw new IOException("The blockCollection of " + storedBlock
            + " is null, likely because the file owning this block was"
            + " deleted and the block removal is delayed");
      }
      long bcId = storedBlock.getBlockCollectionId();
      INodeFile iFile = ((INode)getBlockCollection(bcId)).asFile();
      if (isFileDeleted(iFile)) {
        throw new FileNotFoundException("File not found: "
            + iFile.getFullPathName() + ", likely due to delayed block"
            + " removal");
      }
      if ((!iFile.isUnderConstruction() || storedBlock.isComplete()) &&
          iFile.getLastBlock().isComplete()) {
        if (LOG.isDebugEnabled()) {
          LOG.debug("Unexpected block (=" + oldBlock
                    + ") since the file (=" + iFile.getLocalName()
                    + ") is not under construction");
        }
        return;
      }

      truncatedBlock = iFile.getLastBlock();
      final long recoveryId = truncatedBlock.getUnderConstructionFeature()
          .getBlockRecoveryId();
      copyTruncate = truncatedBlock.getBlockId() != storedBlock.getBlockId();
      if(recoveryId != newgenerationstamp) {
        throw new IOException("The recovery id " + newgenerationstamp
                              + " does not match current recovery id "
                              + recoveryId + " for block " + oldBlock);
      }

      if (deleteblock) {
        Block blockToDel = ExtendedBlock.getLocalBlock(oldBlock);
        boolean remove = iFile.removeLastBlock(blockToDel) != null;
        if (remove) {
          blockManager.removeBlock(storedBlock);
        }
      } else {
        // update last block
        if(!copyTruncate) {
          storedBlock.setGenerationStamp(newgenerationstamp);
          storedBlock.setNumBytes(newlength);
        }

        // find the DatanodeDescriptor objects
        ArrayList<DatanodeDescriptor> trimmedTargets =
            new ArrayList<DatanodeDescriptor>(newtargets.length);
        ArrayList<String> trimmedStorages =
            new ArrayList<String>(newtargets.length);
        if (newtargets.length > 0) {
          for (int i = 0; i < newtargets.length; ++i) {
            // try to get targetNode
            DatanodeDescriptor targetNode =
                blockManager.getDatanodeManager().getDatanode(newtargets[i]);
            if (targetNode != null) {
              trimmedTargets.add(targetNode);
              trimmedStorages.add(newtargetstorages[i]);
            } else if (LOG.isDebugEnabled()) {
              LOG.debug("DatanodeDescriptor (=" + newtargets[i] + ") not found");
            }
          }
        }
        if ((closeFile) && !trimmedTargets.isEmpty()) {
          // the file is getting closed. Insert block locations into blockManager.
          // Otherwise fsck will report these blocks as MISSING, especially if the
          // blocksReceived from Datanodes take a long time to arrive.
          for (int i = 0; i < trimmedTargets.size(); i++) {
            DatanodeStorageInfo storageInfo =
                trimmedTargets.get(i).getStorageInfo(trimmedStorages.get(i));
            if (storageInfo != null) {
              if(copyTruncate) {
                storageInfo.addBlock(truncatedBlock, truncatedBlock);
              } else {
                storageInfo.addBlock(storedBlock, storedBlock);
              }
            }
          }
        }

        // add pipeline locations into the INodeUnderConstruction
        DatanodeStorageInfo[] trimmedStorageInfos =
            blockManager.getDatanodeManager().getDatanodeStorageInfos(
                trimmedTargets.toArray(new DatanodeID[trimmedTargets.size()]),
                trimmedStorages.toArray(new String[trimmedStorages.size()]));
        if(copyTruncate) {
          iFile.convertLastBlockToUC(truncatedBlock, trimmedStorageInfos);
        } else {
          iFile.convertLastBlockToUC(storedBlock, trimmedStorageInfos);
          if (closeFile) {
            blockManager.markBlockReplicasAsCorrupt(oldBlock.getLocalBlock(),
                storedBlock, oldGenerationStamp, oldNumBytes,
                trimmedStorageInfos);
          }
        }
      }

      if (closeFile) {
        if(copyTruncate) {
          src = closeFileCommitBlocks(iFile, truncatedBlock);
          if(!iFile.isBlockInLatestSnapshot((BlockInfoContiguous) storedBlock)) {
            blockManager.removeBlock(storedBlock);
          }
        } else {
          src = closeFileCommitBlocks(iFile, storedBlock);
        }
      } else {
        // If this commit does not want to close the file, persist blocks
        src = iFile.getFullPathName();
        FSDirWriteFileOp.persistBlocks(dir, src, iFile, false);
      }
    } finally {
      writeUnlock();
    }
    getEditLog().logSync();
    if (closeFile) {
      LOG.info("commitBlockSynchronization(oldBlock=" + oldBlock
          + ", file=" + src
          + (copyTruncate ? ", newBlock=" + truncatedBlock
              : ", newgenerationstamp=" + newgenerationstamp)
          + ", newlength=" + newlength
          + ", newtargets=" + Arrays.asList(newtargets) + ") successful");
    } else {
      LOG.info("commitBlockSynchronization(" + oldBlock + ") successful");
    }
  }

  /**
   * @param pendingFile open file that needs to be closed
   * @param storedBlock last block
   * @return Path of the file that was closed.
   * @throws IOException on error
   */
  @VisibleForTesting
  String closeFileCommitBlocks(INodeFile pendingFile, BlockInfo storedBlock)
      throws IOException {
    final INodesInPath iip = INodesInPath.fromINode(pendingFile);
    final String src = iip.getPath();

    // commit the last block and complete it if it has minimum replicas
    commitOrCompleteLastBlock(pendingFile, iip, storedBlock);

    //remove lease, close file
    finalizeINodeFileUnderConstruction(src, pendingFile,
                                       Snapshot.findLatestSnapshot(pendingFile,
                                                                   Snapshot.CURRENT_STATE_ID));

    return src;
  }

  /**
   * Renew the lease(s) held by the given client
   */
  void renewLease(String holder) throws IOException {
    checkOperation(OperationCategory.WRITE);
    readLock();
    try {
      checkOperation(OperationCategory.WRITE);
      checkNameNodeSafeMode("Cannot renew lease for " + holder);
      leaseManager.renewLease(holder);
    } finally {
      readUnlock();
    }
  }

  /**
   * Get a partial listing of the indicated directory
   *
   * @param src the directory name
   * @param startAfter the name to start after
   * @param needLocation if blockLocations need to be returned
   * @return a partial listing starting after startAfter
   * 
   * @throws AccessControlException if access is denied
   * @throws UnresolvedLinkException if symbolic link is encountered
   * @throws IOException if other I/O error occurred
   */
  DirectoryListing getListing(String src, byte[] startAfter,
      boolean needLocation) 
      throws IOException {
    checkOperation(OperationCategory.READ);
    DirectoryListing dl = null;
    readLock();
    try {
      checkOperation(NameNode.OperationCategory.READ);
      dl = getListingInt(dir, src, startAfter, needLocation);
    } catch (AccessControlException e) {
      logAuditEvent(false, "listStatus", src);
      throw e;
    } finally {
      readUnlock();
    }
    logAuditEvent(true, "listStatus", src);
    return dl;
  }

  /////////////////////////////////////////////////////////
  //
  // These methods are called by datanodes
  //
  /////////////////////////////////////////////////////////
  /**
   * Register Datanode.
   * <p>
   * The purpose of registration is to identify whether the new datanode
   * serves a new data storage, and will report new data block copies,
   * which the namenode was not aware of; or the datanode is a replacement
   * node for the data storage that was previously served by a different
   * or the same (in terms of host:port) datanode.
   * The data storages are distinguished by their storageIDs. When a new
   * data storage is reported the namenode issues a new unique storageID.
   * <p>
   * Finally, the namenode returns its namespaceID as the registrationID
   * for the datanodes. 
   * namespaceID is a persistent attribute of the name space.
   * The registrationID is checked every time the datanode is communicating
   * with the namenode. 
   * Datanodes with inappropriate registrationID are rejected.
   * If the namenode stops, and then restarts it can restore its 
   * namespaceID and will continue serving the datanodes that has previously
   * registered with the namenode without restarting the whole cluster.
   * 
   * @see org.apache.hadoop.hdfs.server.datanode.DataNode
   */
  void registerDatanode(DatanodeRegistration nodeReg) throws IOException {
    writeLock();
    try {
      getBlockManager().getDatanodeManager().registerDatanode(nodeReg);
      checkSafeMode();
    } finally {
      writeUnlock();
    }
  }
  
  /**
   * Get registrationID for datanodes based on the namespaceID.
   * 
   * @see #registerDatanode(DatanodeRegistration)
   * @return registration ID
   */
  String getRegistrationID() {
    return Storage.getRegistrationID(getFSImage().getStorage());
  }

  /**
   * The given node has reported in.  This method should:
   * 1) Record the heartbeat, so the datanode isn't timed out
   * 2) Adjust usage stats for future block allocation
   * 
   * If a substantial amount of time passed since the last datanode 
   * heartbeat then request an immediate block report.  
   * 
   * @return an array of datanode commands 
   * @throws IOException
   */
  HeartbeatResponse handleHeartbeat(DatanodeRegistration nodeReg,
      StorageReport[] reports, long cacheCapacity, long cacheUsed,
      int xceiverCount, int xmitsInProgress, int failedVolumes,
      VolumeFailureSummary volumeFailureSummary,
      boolean requestFullBlockReportLease) throws IOException {
    readLock();
    try {
      //get datanode commands
      final int maxTransfer = blockManager.getMaxReplicationStreams()
          - xmitsInProgress;
      DatanodeCommand[] cmds = blockManager.getDatanodeManager().handleHeartbeat(
          nodeReg, reports, blockPoolId, cacheCapacity, cacheUsed,
          xceiverCount, maxTransfer, failedVolumes, volumeFailureSummary);
      long blockReportLeaseId = 0;
      if (requestFullBlockReportLease) {
        blockReportLeaseId =  blockManager.requestBlockReportLeaseId(nodeReg);
      }
      //create ha status
      final NNHAStatusHeartbeat haState = new NNHAStatusHeartbeat(
          haContext.getState().getServiceState(),
          getFSImage().getLastAppliedOrWrittenTxId());

      return new HeartbeatResponse(cmds, haState, rollingUpgradeInfo,
          blockReportLeaseId);
    } finally {
      readUnlock();
    }
  }

  /**
   * Returns whether or not there were available resources at the last check of
   * resources.
   *
   * @return true if there were sufficient resources available, false otherwise.
   */
  boolean nameNodeHasResourcesAvailable() {
    return hasResourcesAvailable;
  }

  /**
   * Perform resource checks and cache the results.
   */
  void checkAvailableResources() {
    Preconditions.checkState(nnResourceChecker != null,
        "nnResourceChecker not initialized");
    hasResourcesAvailable = nnResourceChecker.hasAvailableDiskSpace();
  }

  /**
   * Close file.
   * @param path
   * @param file
   */
  private void closeFile(String path, INodeFile file) {
    assert hasWriteLock();
    waitForLoadingFSImage();
    // file is closed
    getEditLog().logCloseFile(path, file);
    NameNode.stateChangeLog.debug("closeFile: {} with {} blocks is persisted" +
        " to the file system", path, file.getBlocks().length);
  }

  /**
   * Periodically calls hasAvailableResources of NameNodeResourceChecker, and if
   * there are found to be insufficient resources available, causes the NN to
   * enter safe mode. If resources are later found to have returned to
   * acceptable levels, this daemon will cause the NN to exit safe mode.
   */
  class NameNodeResourceMonitor implements Runnable  {
    boolean shouldNNRmRun = true;
    @Override
    public void run () {
      try {
        while (fsRunning && shouldNNRmRun) {
          checkAvailableResources();
          if(!nameNodeHasResourcesAvailable()) {
            String lowResourcesMsg = "NameNode low on available disk space. ";
            if (!isInSafeMode()) {
              LOG.warn(lowResourcesMsg + "Entering safe mode.");
            } else {
              LOG.warn(lowResourcesMsg + "Already in safe mode.");
            }
            enterSafeMode(true);
          }
          try {
            Thread.sleep(resourceRecheckInterval);
          } catch (InterruptedException ie) {
            // Deliberately ignore
          }
        }
      } catch (Exception e) {
        FSNamesystem.LOG.error("Exception in NameNodeResourceMonitor: ", e);
      }
    }

    public void stopMonitor() {
      shouldNNRmRun = false;
    }
 }

  class NameNodeEditLogRoller implements Runnable {

    private boolean shouldRun = true;
    private final long rollThreshold;
    private final long sleepIntervalMs;

    public NameNodeEditLogRoller(long rollThreshold, int sleepIntervalMs) {
        this.rollThreshold = rollThreshold;
        this.sleepIntervalMs = sleepIntervalMs;
    }

    @Override
    public void run() {
      while (fsRunning && shouldRun) {
        try {
          FSEditLog editLog = getFSImage().getEditLog();
          long numEdits =
              editLog.getLastWrittenTxId() - editLog.getCurSegmentTxId();
          if (numEdits > rollThreshold) {
            FSNamesystem.LOG.info("NameNode rolling its own edit log because"
                + " number of edits in open segment exceeds threshold of "
                + rollThreshold);
            rollEditLog();
          }
        } catch (Exception e) {
          FSNamesystem.LOG.error("Swallowing exception in "
              + NameNodeEditLogRoller.class.getSimpleName() + ":", e);
        }
        try {
          Thread.sleep(sleepIntervalMs);
        } catch (InterruptedException e) {
          FSNamesystem.LOG.info(NameNodeEditLogRoller.class.getSimpleName()
              + " was interrupted, exiting");
          break;
        }
      }
    }

    public void stop() {
      shouldRun = false;
    }
  }

  /**
   * Daemon to periodically scan the namespace for lazyPersist files
   * with missing blocks and unlink them.
   */
  class LazyPersistFileScrubber implements Runnable {
    private volatile boolean shouldRun = true;
    final int scrubIntervalSec;
    public LazyPersistFileScrubber(final int scrubIntervalSec) {
      this.scrubIntervalSec = scrubIntervalSec;
    }

    /**
     * Periodically go over the list of lazyPersist files with missing
     * blocks and unlink them from the namespace.
     */
    private void clearCorruptLazyPersistFiles()
        throws IOException {

      BlockStoragePolicy lpPolicy = blockManager.getStoragePolicy("LAZY_PERSIST");

      List<BlockCollection> filesToDelete = new ArrayList<>();
      boolean changed = false;
      writeLock();
      try {
        final Iterator<BlockInfo> it =
            blockManager.getCorruptReplicaBlockIterator();

        while (it.hasNext()) {
          Block b = it.next();
          BlockInfo blockInfo = blockManager.getStoredBlock(b);
          BlockCollection bc = getBlockCollection(
              blockInfo.getBlockCollectionId());
          if (bc.getStoragePolicyID() == lpPolicy.getId()) {
            filesToDelete.add(bc);
          }
        }

        for (BlockCollection bc : filesToDelete) {
          LOG.warn("Removing lazyPersist file " + bc.getName() + " with no replicas.");
          BlocksMapUpdateInfo toRemoveBlocks =
              FSDirDeleteOp.deleteInternal(
                  FSNamesystem.this, bc.getName(),
                  INodesInPath.fromINode((INodeFile) bc), false);
          changed |= toRemoveBlocks != null;
          if (toRemoveBlocks != null) {
            removeBlocks(toRemoveBlocks); // Incremental deletion of blocks
          }
        }
      } finally {
        writeUnlock();
      }
      if (changed) {
        getEditLog().logSync();
      }
    }

    @Override
    public void run() {
      while (fsRunning && shouldRun) {
        try {
          if (!isInSafeMode()) {
            clearCorruptLazyPersistFiles();
          } else {
            if (FSNamesystem.LOG.isDebugEnabled()) {
              FSNamesystem.LOG
                  .debug("Namenode is in safemode, skipping scrubbing of corrupted lazy-persist files.");
            }
          }
          Thread.sleep(scrubIntervalSec * 1000);
        } catch (InterruptedException e) {
          FSNamesystem.LOG.info(
              "LazyPersistFileScrubber was interrupted, exiting");
          break;
        } catch (Exception e) {
          FSNamesystem.LOG.error(
              "Ignoring exception in LazyPersistFileScrubber:", e);
        }
      }
    }

    public void stop() {
      shouldRun = false;
    }
  }

  public FSImage getFSImage() {
    return fsImage;
  }

  public FSEditLog getEditLog() {
    return getFSImage().getEditLog();
  }

  @Metric({"MissingBlocks", "Number of missing blocks"})
  public long getMissingBlocksCount() {
    // not locking
    return blockManager.getMissingBlocksCount();
  }

  @Metric({"MissingReplOneBlocks", "Number of missing blocks " +
      "with replication factor 1"})
  public long getMissingReplOneBlocksCount() {
    // not locking
    return blockManager.getMissingReplOneBlocksCount();
  }
  
  @Metric({"ExpiredHeartbeats", "Number of expired heartbeats"})
  public int getExpiredHeartbeats() {
    return datanodeStatistics.getExpiredHeartbeats();
  }
  
  @Metric({"TransactionsSinceLastCheckpoint",
      "Number of transactions since last checkpoint"})
  public long getTransactionsSinceLastCheckpoint() {
    return getFSImage().getLastAppliedOrWrittenTxId() -
        getFSImage().getStorage().getMostRecentCheckpointTxId();
  }
  
  @Metric({"TransactionsSinceLastLogRoll",
      "Number of transactions since last edit log roll"})
  public long getTransactionsSinceLastLogRoll() {
    if (isInStandbyState() || !getEditLog().isSegmentOpen()) {
      return 0;
    } else {
      return getEditLog().getLastWrittenTxId() -
        getEditLog().getCurSegmentTxId() + 1;
    }
  }
  
  @Metric({"LastWrittenTransactionId", "Transaction ID written to the edit log"})
  public long getLastWrittenTransactionId() {
    return getEditLog().getLastWrittenTxId();
  }
  
  @Metric({"LastCheckpointTime",
      "Time in milliseconds since the epoch of the last checkpoint"})
  public long getLastCheckpointTime() {
    return getFSImage().getStorage().getMostRecentCheckpointTime();
  }

  /** @see ClientProtocol#getStats() */
  long[] getStats() {
    final long[] stats = datanodeStatistics.getStats();
    stats[ClientProtocol.GET_STATS_UNDER_REPLICATED_IDX] = getUnderReplicatedBlocks();
    stats[ClientProtocol.GET_STATS_CORRUPT_BLOCKS_IDX] = getCorruptReplicaBlocks();
    stats[ClientProtocol.GET_STATS_MISSING_BLOCKS_IDX] = getMissingBlocksCount();
    stats[ClientProtocol.GET_STATS_MISSING_REPL_ONE_BLOCKS_IDX] =
        getMissingReplOneBlocksCount();
    return stats;
  }

  @Override // FSNamesystemMBean
  @Metric({"CapacityTotal",
      "Total raw capacity of data nodes in bytes"})
  public long getCapacityTotal() {
    return datanodeStatistics.getCapacityTotal();
  }

  @Metric({"CapacityTotalGB",
      "Total raw capacity of data nodes in GB"})
  public float getCapacityTotalGB() {
    return DFSUtil.roundBytesToGB(getCapacityTotal());
  }

  @Override // FSNamesystemMBean
  @Metric({"CapacityUsed",
      "Total used capacity across all data nodes in bytes"})
  public long getCapacityUsed() {
    return datanodeStatistics.getCapacityUsed();
  }

  @Metric({"CapacityUsedGB",
      "Total used capacity across all data nodes in GB"})
  public float getCapacityUsedGB() {
    return DFSUtil.roundBytesToGB(getCapacityUsed());
  }

  @Override // FSNamesystemMBean
  @Metric({"CapacityRemaining", "Remaining capacity in bytes"})
  public long getCapacityRemaining() {
    return datanodeStatistics.getCapacityRemaining();
  }

  @Metric({"CapacityRemainingGB", "Remaining capacity in GB"})
  public float getCapacityRemainingGB() {
    return DFSUtil.roundBytesToGB(getCapacityRemaining());
  }

  @Metric({"CapacityUsedNonDFS",
      "Total space used by data nodes for non DFS purposes in bytes"})
  public long getCapacityUsedNonDFS() {
    return datanodeStatistics.getCapacityUsedNonDFS();
  }

  /**
   * Total number of connections.
   */
  @Override // FSNamesystemMBean
  @Metric
  public int getTotalLoad() {
    return datanodeStatistics.getXceiverCount();
  }
  
  @Metric({ "SnapshottableDirectories", "Number of snapshottable directories" })
  public int getNumSnapshottableDirs() {
    return this.snapshotManager.getNumSnapshottableDirs();
  }

  @Metric({ "Snapshots", "The number of snapshots" })
  public int getNumSnapshots() {
    return this.snapshotManager.getNumSnapshots();
  }

  @Override
  public String getSnapshotStats() {
    Map<String, Object> info = new HashMap<String, Object>();
    info.put("SnapshottableDirectories", this.getNumSnapshottableDirs());
    info.put("Snapshots", this.getNumSnapshots());
    return JSON.toString(info);
  }

  @Override // FSNamesystemMBean
  @Metric({ "NumEncryptionZones", "The number of encryption zones" })
  public int getNumEncryptionZones() {
    return dir.ezManager.getNumEncryptionZones();
  }

  /**
   * Returns the length of the wait Queue for the FSNameSystemLock.
   *
   * A larger number here indicates lots of threads are waiting for
   * FSNameSystemLock.
   *
   * @return int - Number of Threads waiting to acquire FSNameSystemLock
   */
  @Override
  @Metric({"LockQueueLength", "Number of threads waiting to " +
      "acquire FSNameSystemLock"})
  public int getFsLockQueueLength() {
    return fsLock.getQueueLength();
  }

  int getNumberOfDatanodes(DatanodeReportType type) {
    readLock();
    try {
      return getBlockManager().getDatanodeManager().getDatanodeListForReport(
          type).size(); 
    } finally {
      readUnlock();
    }
  }

  DatanodeInfo[] datanodeReport(final DatanodeReportType type
      ) throws AccessControlException, StandbyException {
    checkSuperuserPrivilege();
    checkOperation(OperationCategory.UNCHECKED);
    readLock();
    try {
      checkOperation(OperationCategory.UNCHECKED);
      final DatanodeManager dm = getBlockManager().getDatanodeManager();      
      final List<DatanodeDescriptor> results = dm.getDatanodeListForReport(type);

      DatanodeInfo[] arr = new DatanodeInfo[results.size()];
      for (int i=0; i<arr.length; i++) {
        arr[i] = new DatanodeInfo(results.get(i));
      }
      return arr;
    } finally {
      readUnlock();
    }
  }

  DatanodeStorageReport[] getDatanodeStorageReport(final DatanodeReportType type
      ) throws AccessControlException, StandbyException {
    checkSuperuserPrivilege();
    checkOperation(OperationCategory.UNCHECKED);
    readLock();
    try {
      checkOperation(OperationCategory.UNCHECKED);
      final DatanodeManager dm = getBlockManager().getDatanodeManager();      
      final List<DatanodeDescriptor> datanodes = dm.getDatanodeListForReport(type);

      DatanodeStorageReport[] reports = new DatanodeStorageReport[datanodes.size()];
      for (int i = 0; i < reports.length; i++) {
        final DatanodeDescriptor d = datanodes.get(i);
        reports[i] = new DatanodeStorageReport(new DatanodeInfo(d),
            d.getStorageReports());
      }
      return reports;
    } finally {
      readUnlock();
    }
  }

  /**
   * Save namespace image.
   * This will save current namespace into fsimage file and empty edits file.
   * Requires superuser privilege and safe mode.
   */
  boolean saveNamespace(final long timeWindow, final long txGap)
      throws IOException {
    checkOperation(OperationCategory.UNCHECKED);
    checkSuperuserPrivilege();

    boolean saved = false;
    cpLock();  // Block if a checkpointing is in progress on standby.
    readLock();
    try {
      checkOperation(OperationCategory.UNCHECKED);

      if (!isInSafeMode()) {
        throw new IOException("Safe mode should be turned ON "
            + "in order to create namespace image.");
      }
      saved = getFSImage().saveNamespace(timeWindow, txGap, this);
    } finally {
      readUnlock();
      cpUnlock();
    }
    if (saved) {
      LOG.info("New namespace image has been created");
    }
    return saved;
  }
  
  /**
   * Enables/Disables/Checks restoring failed storage replicas if the storage becomes available again.
   * Requires superuser privilege.
   * 
   * @throws AccessControlException if superuser privilege is violated.
   */
  boolean restoreFailedStorage(String arg) throws AccessControlException,
      StandbyException {
    checkSuperuserPrivilege();
    checkOperation(OperationCategory.UNCHECKED);
    cpLock();  // Block if a checkpointing is in progress on standby.
    writeLock();
    try {
      checkOperation(OperationCategory.UNCHECKED);
      
      // if it is disabled - enable it and vice versa.
      if(arg.equals("check"))
        return getFSImage().getStorage().getRestoreFailedStorage();
      
      boolean val = arg.equals("true");  // false if not
      getFSImage().getStorage().setRestoreFailedStorage(val);
      
      return val;
    } finally {
      writeUnlock();
      cpUnlock();
    }
  }

  Date getStartTime() {
    return new Date(startTime); 
  }
    
  void finalizeUpgrade() throws IOException {
    checkSuperuserPrivilege();
    checkOperation(OperationCategory.UNCHECKED);
    cpLock();  // Block if a checkpointing is in progress on standby.
    writeLock();
    try {
      checkOperation(OperationCategory.UNCHECKED);
      getFSImage().finalizeUpgrade(this.isHaEnabled() && inActiveState());
    } finally {
      writeUnlock();
      cpUnlock();
    }
  }

  void refreshNodes() throws IOException {
    checkOperation(OperationCategory.UNCHECKED);
    checkSuperuserPrivilege();
    getBlockManager().getDatanodeManager().refreshNodes(new HdfsConfiguration());
  }

  void setBalancerBandwidth(long bandwidth) throws IOException {
    checkOperation(OperationCategory.UNCHECKED);
    checkSuperuserPrivilege();
    getBlockManager().getDatanodeManager().setBalancerBandwidth(bandwidth);
  }

  /**
   * SafeModeInfo contains information related to the safe mode.
   * <p>
   * An instance of {@link SafeModeInfo} is created when the name node
   * enters safe mode.
   * <p>
   * During name node startup {@link SafeModeInfo} counts the number of
   * <em>safe blocks</em>, those that have at least the minimal number of
   * replicas, and calculates the ratio of safe blocks to the total number
   * of blocks in the system, which is the size of blocks in
   * {@link FSNamesystem#blockManager}. When the ratio reaches the
   * {@link #threshold} it starts the SafeModeMonitor daemon in order
   * to monitor whether the safe mode {@link #extension} is passed.
   * Then it leaves safe mode and destroys itself.
   * <p>
   * If safe mode is turned on manually then the number of safe blocks is
   * not tracked because the name node is not intended to leave safe mode
   * automatically in the case.
   *
   * @see ClientProtocol#setSafeMode(HdfsConstants.SafeModeAction, boolean)
   */
  public class SafeModeInfo {
    // configuration fields
    /** Safe mode threshold condition %.*/
    private final double threshold;
    /** Safe mode minimum number of datanodes alive */
    private final int datanodeThreshold;
    /**
     * Safe mode extension after the threshold.
     * Make it volatile so that getSafeModeTip can read the latest value
     * without taking a lock.
     */
    private volatile int extension;
    /** Min replication required by safe mode. */
    private final int safeReplication;
    /** threshold for populating needed replication queues */
    private final double replQueueThreshold;
    // internal fields
    /** Time when threshold was reached.
     * <br> -1 safe mode is off
     * <br> 0 safe mode is on, and threshold is not reached yet
     * <br> >0 safe mode is on, but we are in extension period 
     */
    private long reached = -1;  
    private long reachedTimestamp = -1;
    /** Total number of blocks. */
    int blockTotal; 
    /** Number of safe blocks. */
    int blockSafe;
    /** Number of blocks needed to satisfy safe mode threshold condition */
    private int blockThreshold;
    /** Number of blocks needed before populating replication queues */
    private int blockReplQueueThreshold;
    /** time of the last status printout */
    private long lastStatusReport = 0;
    /**
     * Was safemode entered automatically because available resources were low.
     * Make it volatile so that getSafeModeTip can read the latest value
     * without taking a lock.
     */
    private volatile boolean resourcesLow = false;
    /** Should safemode adjust its block totals as blocks come in */
    private boolean shouldIncrementallyTrackBlocks = false;
    /** counter for tracking startup progress of reported blocks */
    private Counter awaitingReportedBlocksCounter;
    
    /**
     * Creates SafeModeInfo when the name node enters
     * automatic safe mode at startup.
     *  
     * @param conf configuration
     */
    private SafeModeInfo(Configuration conf) {
      this.threshold = conf.getFloat(DFS_NAMENODE_SAFEMODE_THRESHOLD_PCT_KEY,
          DFS_NAMENODE_SAFEMODE_THRESHOLD_PCT_DEFAULT);
      if(threshold > 1.0) {
        LOG.warn("The threshold value should't be greater than 1, threshold: " + threshold);
      }
      this.datanodeThreshold = conf.getInt(
        DFS_NAMENODE_SAFEMODE_MIN_DATANODES_KEY,
        DFS_NAMENODE_SAFEMODE_MIN_DATANODES_DEFAULT);
      this.extension = conf.getInt(DFS_NAMENODE_SAFEMODE_EXTENSION_KEY, 0);
      int minReplication =
          conf.getInt(DFSConfigKeys.DFS_NAMENODE_REPLICATION_MIN_KEY,
              DFSConfigKeys.DFS_NAMENODE_REPLICATION_MIN_DEFAULT);
      // DFS_NAMENODE_SAFEMODE_REPLICATION_MIN_KEY is an expert level setting,
      // setting this lower than the min replication is not recommended
      // and/or dangerous for production setups.
      // When it's unset, safeReplication will use dfs.namenode.replication.min
      this.safeReplication =
          conf.getInt(DFSConfigKeys.DFS_NAMENODE_SAFEMODE_REPLICATION_MIN_KEY,
              minReplication);

      LOG.info(DFS_NAMENODE_SAFEMODE_THRESHOLD_PCT_KEY + " = " + threshold);
      LOG.info(DFS_NAMENODE_SAFEMODE_MIN_DATANODES_KEY + " = " + datanodeThreshold);
      LOG.info(DFS_NAMENODE_SAFEMODE_EXTENSION_KEY + "     = " + extension);

      // default to safe mode threshold (i.e., don't populate queues before leaving safe mode)
      this.replQueueThreshold = 
        conf.getFloat(DFS_NAMENODE_REPL_QUEUE_THRESHOLD_PCT_KEY,
                      (float) threshold);
      this.blockTotal = 0; 
      this.blockSafe = 0;
    }

    /**
     * In the HA case, the StandbyNode can be in safemode while the namespace
     * is modified by the edit log tailer. In this case, the number of total
     * blocks changes as edits are processed (eg blocks are added and deleted).
     * However, we don't want to do the incremental tracking during the
     * startup-time loading process -- only once the initial total has been
     * set after the image has been loaded.
     */
    private boolean shouldIncrementallyTrackBlocks() {
      return shouldIncrementallyTrackBlocks;
    }

    /**
     * Creates SafeModeInfo when safe mode is entered manually, or because
     * available resources are low.
     *
     * The {@link #threshold} is set to 1.5 so that it could never be reached.
     * {@link #blockTotal} is set to -1 to indicate that safe mode is manual.
     * 
     * @see SafeModeInfo
     */
    private SafeModeInfo(boolean resourcesLow) {
      this.threshold = 1.5f;  // this threshold can never be reached
      this.datanodeThreshold = Integer.MAX_VALUE;
      this.extension = Integer.MAX_VALUE;
      this.safeReplication = Short.MAX_VALUE + 1; // more than maxReplication
      this.replQueueThreshold = 1.5f; // can never be reached
      this.blockTotal = -1;
      this.blockSafe = -1;
      this.resourcesLow = resourcesLow;
      enter();
      reportStatus("STATE* Safe mode is ON.", true);
    }
      
    /**
     * Check if safe mode is on.
     * @return true if in safe mode
     */
    private synchronized boolean isOn() {
      doConsistencyCheck();
      return this.reached >= 0;
    }
      
    /**
     * Enter safe mode.
     */
    private void enter() {
      this.reached = 0;
      this.reachedTimestamp = 0;
    }
      
    /**
     * Leave safe mode.
     * <p>
     * Check for invalid, under- & over-replicated blocks in the end of startup.
     */
    private synchronized void leave() {
      // if not done yet, initialize replication queues.
      // In the standby, do not populate repl queues
      if (!blockManager.isPopulatingReplQueues() && blockManager.shouldPopulateReplQueues()) {
        blockManager.initializeReplQueues();
      }
      long timeInSafemode = now() - startTime;
      NameNode.stateChangeLog.info("STATE* Leaving safe mode after " 
                                    + timeInSafemode/1000 + " secs");
      NameNode.getNameNodeMetrics().setSafeModeTime((int) timeInSafemode);

      //Log the following only once (when transitioning from ON -> OFF)
      if (reached >= 0) {
        NameNode.stateChangeLog.info("STATE* Safe mode is OFF"); 
      }
      reached = -1;
      reachedTimestamp = -1;
      safeMode = null;
      final NetworkTopology nt = blockManager.getDatanodeManager().getNetworkTopology();
      NameNode.stateChangeLog.info("STATE* Network topology has "
          + nt.getNumOfRacks() + " racks and "
          + nt.getNumOfLeaves() + " datanodes");
      NameNode.stateChangeLog.info("STATE* UnderReplicatedBlocks has "
          + blockManager.numOfUnderReplicatedBlocks() + " blocks");

      startSecretManagerIfNecessary();

      // If startup has not yet completed, end safemode phase.
      StartupProgress prog = NameNode.getStartupProgress();
      if (prog.getStatus(Phase.SAFEMODE) != Status.COMPLETE) {
        prog.endStep(Phase.SAFEMODE, STEP_AWAITING_REPORTED_BLOCKS);
        prog.endPhase(Phase.SAFEMODE);
      }
    }

    /**
     * Check whether we have reached the threshold for 
     * initializing replication queues.
     */
    private synchronized boolean canInitializeReplQueues() {
      return blockManager.shouldPopulateReplQueues()
          && blockSafe >= blockReplQueueThreshold;
    }
      
    /** 
     * Safe mode can be turned off iff 
     * the threshold is reached and 
     * the extension time have passed.
     * @return true if can leave or false otherwise.
     */
    private synchronized boolean canLeave() {
      if (reached == 0) {
        return false;
      }

      if (monotonicNow() - reached < extension) {
        reportStatus("STATE* Safe mode ON, in safe mode extension.", false);
        return false;
      }

      if (needEnter()) {
        reportStatus("STATE* Safe mode ON, thresholds not met.", false);
        return false;
      }

      return true;
    }
      
    /** 
     * There is no need to enter safe mode 
     * if DFS is empty or {@link #threshold} == 0
     */
    private boolean needEnter() {
      return (threshold != 0 && blockSafe < blockThreshold) ||
        (datanodeThreshold != 0 && getNumLiveDataNodes() < datanodeThreshold) ||
        (!nameNodeHasResourcesAvailable());
    }
      
    /**
     * Check and trigger safe mode if needed. 
     */
    private void checkMode() {
      // Have to have write-lock since leaving safemode initializes
      // repl queues, which requires write lock
      assert hasWriteLock();
      if (inTransitionToActive()) {
        return;
      }
      // if smmthread is already running, the block threshold must have been 
      // reached before, there is no need to enter the safe mode again
      if (smmthread == null && needEnter()) {
        enter();
        // check if we are ready to initialize replication queues
        if (canInitializeReplQueues() && !blockManager.isPopulatingReplQueues()
            && !haEnabled) {
          blockManager.initializeReplQueues();
        }
        reportStatus("STATE* Safe mode ON.", false);
        return;
      }
      // the threshold is reached or was reached before
      if (!isOn() ||                           // safe mode is off
          extension <= 0 || threshold <= 0) {  // don't need to wait
        this.leave(); // leave safe mode
        return;
      }
      if (reached > 0) {  // threshold has already been reached before
        reportStatus("STATE* Safe mode ON.", false);
        return;
      }
      // start monitor
      reached = monotonicNow();
      reachedTimestamp = now();
      if (smmthread == null) {
        smmthread = new Daemon(new SafeModeMonitor());
        smmthread.start();
        reportStatus("STATE* Safe mode extension entered.", true);
      }

      // check if we are ready to initialize replication queues
      if (canInitializeReplQueues() && !blockManager.isPopulatingReplQueues() && !haEnabled) {
        blockManager.initializeReplQueues();
      }
    }
      
    /**
     * Set total number of blocks.
     */
    private synchronized void setBlockTotal(int total) {
      this.blockTotal = total;
      this.blockThreshold = (int) (blockTotal * threshold);
      this.blockReplQueueThreshold = 
        (int) (blockTotal * replQueueThreshold);
      if (haEnabled) {
        // After we initialize the block count, any further namespace
        // modifications done while in safe mode need to keep track
        // of the number of total blocks in the system.
        this.shouldIncrementallyTrackBlocks = true;
      }
      if(blockSafe < 0)
        this.blockSafe = 0;
      checkMode();
    }
      
    /**
     * Increment number of safe blocks if current block has 
     * reached minimal replication.
     * @param storageNum current number of replicas or number of internal blocks
     *                   of a striped block group
     * @param storedBlock current storedBlock which is either a
     *                    BlockInfoContiguous or a BlockInfoStriped
     */
    private synchronized void incrementSafeBlockCount(short storageNum,
        BlockInfo storedBlock) {
      final int safe = storedBlock.isStriped() ?
          ((BlockInfoStriped) storedBlock).getRealDataBlockNum() : safeReplication;
      if (storageNum == safe) {
        this.blockSafe++;

        // Report startup progress only if we haven't completed startup yet.
        StartupProgress prog = NameNode.getStartupProgress();
        if (prog.getStatus(Phase.SAFEMODE) != Status.COMPLETE) {
          if (this.awaitingReportedBlocksCounter == null) {
            this.awaitingReportedBlocksCounter = prog.getCounter(Phase.SAFEMODE,
              STEP_AWAITING_REPORTED_BLOCKS);
          }
          this.awaitingReportedBlocksCounter.increment();
        }

        checkMode();
      }
    }
      
    /**
     * Decrement number of safe blocks if current block has 
     * fallen below minimal replication.
     * @param replication current replication 
     */
    private synchronized void decrementSafeBlockCount(short replication) {
      if (replication == safeReplication-1) {
        this.blockSafe--;
        //blockSafe is set to -1 in manual / low resources safemode
        assert blockSafe >= 0 || isManual() || areResourcesLow();
        checkMode();
      }
    }

    /**
     * Check if safe mode was entered manually
     */
    private boolean isManual() {
      return extension == Integer.MAX_VALUE;
    }

    /**
     * Set manual safe mode.
     */
    private synchronized void setManual() {
      extension = Integer.MAX_VALUE;
    }

    /**
     * Check if safe mode was entered due to resources being low.
     */
    private boolean areResourcesLow() {
      return resourcesLow;
    }

    /**
     * Set that resources are low for this instance of safe mode.
     */
    private void setResourcesLow() {
      resourcesLow = true;
    }

    /**
     * A tip on how safe mode is to be turned off: manually or automatically.
     */
    String getTurnOffTip() {
      if(!isOn()) {
        return "Safe mode is OFF.";
      }

      //Manual OR low-resource safemode. (Admin intervention required)
      String adminMsg = "It was turned on manually. ";
      if (areResourcesLow()) {
        adminMsg = "Resources are low on NN. Please add or free up more "
          + "resources then turn off safe mode manually. NOTE:  If you turn off"
          + " safe mode before adding resources, "
          + "the NN will immediately return to safe mode. ";
      }
      if (isManual() || areResourcesLow()) {
        return adminMsg
          + "Use \"hdfs dfsadmin -safemode leave\" to turn safe mode off.";
      }

      boolean thresholdsMet = true;
      int numLive = getNumLiveDataNodes();
      String msg = "";
      if (blockSafe < blockThreshold) {
        msg += String.format(
          "The reported blocks %d needs additional %d"
          + " blocks to reach the threshold %.4f of total blocks %d.%n",
                blockSafe, (blockThreshold - blockSafe), threshold, blockTotal);
        thresholdsMet = false;
      } else {
        msg += String.format("The reported blocks %d has reached the threshold"
            + " %.4f of total blocks %d. ", blockSafe, threshold, blockTotal);
      }
      if (numLive < datanodeThreshold) {
        msg += String.format(
          "The number of live datanodes %d needs an additional %d live "
          + "datanodes to reach the minimum number %d.%n",
          numLive, (datanodeThreshold - numLive), datanodeThreshold);
        thresholdsMet = false;
      } else {
        msg += String.format("The number of live datanodes %d has reached "
            + "the minimum number %d. ",
            numLive, datanodeThreshold);
      }
      msg += (reached > 0) ? "In safe mode extension. " : "";
      msg += "Safe mode will be turned off automatically ";

      if (!thresholdsMet) {
        msg += "once the thresholds have been reached.";
      } else if (reached + extension - monotonicNow() > 0) {
        msg += ("in " + (reached + extension - monotonicNow()) / 1000 + " seconds.");
      } else {
        msg += "soon.";
      }

      return msg;
    }

    /**
     * Print status every 20 seconds.
     */
    private void reportStatus(String msg, boolean rightNow) {
      long curTime = now();
      if(!rightNow && (curTime - lastStatusReport < 20 * 1000))
        return;
      NameNode.stateChangeLog.info(msg + " \n" + getTurnOffTip());
      lastStatusReport = curTime;
    }

    @Override
    public String toString() {
      String resText = "Current safe blocks = " 
        + blockSafe 
        + ". Target blocks = " + blockThreshold + " for threshold = %" + threshold
        + ". Minimal replication = " + safeReplication + ".";
      if (reached > 0) 
        resText += " Threshold was reached " + new Date(reachedTimestamp) + ".";
      return resText;
    }
      
    /**
     * Checks consistency of the class state.
     * This is costly so only runs if asserts are enabled.
     */
    private void doConsistencyCheck() {
      boolean assertsOn = false;
      assert assertsOn = true; // set to true if asserts are on
      if (!assertsOn) return;
      
      if (blockTotal == -1 && blockSafe == -1) {
        return; // manual safe mode
      }
      int activeBlocks = blockManager.getActiveBlockCount();
      if ((blockTotal != activeBlocks) &&
          !(blockSafe >= 0 && blockSafe <= blockTotal)) {
        throw new AssertionError(
            " SafeMode: Inconsistent filesystem state: "
        + "SafeMode data: blockTotal=" + blockTotal
        + " blockSafe=" + blockSafe + "; "
        + "BlockManager data: active="  + activeBlocks);
      }
    }

    private synchronized void adjustBlockTotals(int deltaSafe, int deltaTotal) {
      if (!shouldIncrementallyTrackBlocks) {
        return;
      }
      assert haEnabled;
      
      if (LOG.isDebugEnabled()) {
        LOG.debug("Adjusting block totals from " +
            blockSafe + "/" + blockTotal + " to " +
            (blockSafe + deltaSafe) + "/" + (blockTotal + deltaTotal));
      }
      assert blockSafe + deltaSafe >= 0 : "Can't reduce blockSafe " +
        blockSafe + " by " + deltaSafe + ": would be negative";
      assert blockTotal + deltaTotal >= 0 : "Can't reduce blockTotal " +
        blockTotal + " by " + deltaTotal + ": would be negative";
      
      blockSafe += deltaSafe;
      setBlockTotal(blockTotal + deltaTotal);
    }
  }
    
  /**
   * Periodically check whether it is time to leave safe mode.
   * This thread starts when the threshold level is reached.
   *
   */
  class SafeModeMonitor implements Runnable {
    /** interval in msec for checking safe mode: {@value} */
    private static final long recheckInterval = 1000;
      
    /**
     */
    @Override
    public void run() {
      while (fsRunning) {
        writeLock();
        try {
          if (safeMode == null) { // Not in safe mode.
            break;
          }
          if (safeMode.canLeave()) {
            // Leave safe mode.
            safeMode.leave();
            smmthread = null;
            break;
          }
        } finally {
          writeUnlock();
        }

        try {
          Thread.sleep(recheckInterval);
        } catch (InterruptedException ie) {
          // Ignored
        }
      }
      if (!fsRunning) {
        LOG.info("NameNode is being shutdown, exit SafeModeMonitor thread");
      }
    }
  }
    
  boolean setSafeMode(SafeModeAction action) throws IOException {
    if (action != SafeModeAction.SAFEMODE_GET) {
      checkSuperuserPrivilege();
      switch(action) {
      case SAFEMODE_LEAVE: // leave safe mode
        leaveSafeMode();
        break;
      case SAFEMODE_ENTER: // enter safe mode
        enterSafeMode(false);
        break;
      default:
        LOG.error("Unexpected safe mode action");
      }
    }
    return isInSafeMode();
  }

  @Override
  public void checkSafeMode() {
    // safeMode is volatile, and may be set to null at any time
    SafeModeInfo safeMode = this.safeMode;
    if (safeMode != null) {
      safeMode.checkMode();
    }
  }

  @Override
  public boolean isInSafeMode() {
    // safeMode is volatile, and may be set to null at any time
    SafeModeInfo safeMode = this.safeMode;
    if (safeMode == null)
      return false;
    return safeMode.isOn();
  }

  @Override
  public boolean isInStartupSafeMode() {
    // safeMode is volatile, and may be set to null at any time
    SafeModeInfo safeMode = this.safeMode;
    if (safeMode == null)
      return false;
    // If the NN is in safemode, and not due to manual / low resources, we
    // assume it must be because of startup. If the NN had low resources during
    // startup, we assume it came out of startup safemode and it is now in low
    // resources safemode
    return !safeMode.isManual() && !safeMode.areResourcesLow()
      && safeMode.isOn();
  }

  @Override
  public void incrementSafeBlockCount(int storageNum, BlockInfo storedBlock) {
    // safeMode is volatile, and may be set to null at any time
    SafeModeInfo safeMode = this.safeMode;
    if (safeMode == null)
      return;
    safeMode.incrementSafeBlockCount((short) storageNum, storedBlock);
  }

  @Override
  public void decrementSafeBlockCount(BlockInfo b) {
    // safeMode is volatile, and may be set to null at any time
    SafeModeInfo safeMode = this.safeMode;
    if (safeMode == null) // mostly true
      return;
    BlockInfo storedBlock = getStoredBlock(b);
    if (storedBlock.isComplete()) {
      safeMode.decrementSafeBlockCount((short)blockManager.countNodes(b).liveReplicas());
    }
  }
  
  /**
   * Adjust the total number of blocks safe and expected during safe mode.
   * If safe mode is not currently on, this is a no-op.
   * @param deltaSafe the change in number of safe blocks
   * @param deltaTotal the change i nnumber of total blocks expected
   */
  @Override
  public void adjustSafeModeBlockTotals(int deltaSafe, int deltaTotal) {
    // safeMode is volatile, and may be set to null at any time
    SafeModeInfo safeMode = this.safeMode;
    if (safeMode == null)
      return;
    safeMode.adjustBlockTotals(deltaSafe, deltaTotal);
  }

  /**
   * Set the total number of blocks in the system. 
   */
  public void setBlockTotal(long completeBlocksTotal) {
    // safeMode is volatile, and may be set to null at any time
    SafeModeInfo safeMode = this.safeMode;
    if (safeMode == null)
      return;
    safeMode.setBlockTotal((int) completeBlocksTotal);
  }

  /**
   * Get the total number of blocks in the system. 
   */
  @Override // FSNamesystemMBean
  @Metric
  public long getBlocksTotal() {
    return blockManager.getTotalBlocks();
  }

  /**
   * Get the number of files under construction in the system.
   */
  @Metric({ "NumFilesUnderConstruction",
      "Number of files under construction" })
  public long getNumFilesUnderConstruction() {
    return leaseManager.countPath();
  }

  /**
   * Get the total number of active clients holding lease in the system.
   */
  @Metric({ "NumActiveClients", "Number of active clients holding lease" })
  public long getNumActiveClients() {
    return leaseManager.countLease();
  }

  /**
   * Get the total number of COMPLETE blocks in the system.
   * For safe mode only complete blocks are counted.
   * This is invoked only during NN startup and checkpointing.
   */
  public long getCompleteBlocksTotal() {
    // Calculate number of blocks under construction
    long numUCBlocks = 0;
    readLock();
    try {
      numUCBlocks = leaseManager.getNumUnderConstructionBlocks();
      return getBlocksTotal() - numUCBlocks;
    } finally {
      readUnlock();
    }
  }

  /**
   * Enter safe mode. If resourcesLow is false, then we assume it is manual
   * @throws IOException
   */
  void enterSafeMode(boolean resourcesLow) throws IOException {
    writeLock();
    try {
      // Stop the secret manager, since rolling the master key would
      // try to write to the edit log
      stopSecretManager();

      // Ensure that any concurrent operations have been fully synced
      // before entering safe mode. This ensures that the FSImage
      // is entirely stable on disk as soon as we're in safe mode.
      boolean isEditlogOpenForWrite = getEditLog().isOpenForWrite();
      // Before Editlog is in OpenForWrite mode, editLogStream will be null. So,
      // logSyncAll call can be called only when Edlitlog is in OpenForWrite mode
      if (isEditlogOpenForWrite) {
        getEditLog().logSyncAll();
      }
      if (!isInSafeMode()) {
        safeMode = new SafeModeInfo(resourcesLow);
        return;
      }
      if (resourcesLow) {
        safeMode.setResourcesLow();
      } else {
        safeMode.setManual();
      }
      if (isEditlogOpenForWrite) {
        getEditLog().logSyncAll();
      }
      NameNode.stateChangeLog.info("STATE* Safe mode is ON"
          + safeMode.getTurnOffTip());
    } finally {
      writeUnlock();
    }
  }

  /**
   * Leave safe mode.
   */
  void leaveSafeMode() {
    writeLock();
    try {
      if (!isInSafeMode()) {
        NameNode.stateChangeLog.info("STATE* Safe mode is already OFF"); 
        return;
      }
      safeMode.leave();
    } finally {
      writeUnlock();
    }
  }
    
  String getSafeModeTip() {
    // There is no need to take readLock.
    // Don't use isInSafeMode as this.safeMode might be set to null.
    // after isInSafeMode returns.
    boolean inSafeMode;
    SafeModeInfo safeMode = this.safeMode;
    if (safeMode == null) {
      inSafeMode = false;
    } else {
      inSafeMode = safeMode.isOn();
    }

    if (!inSafeMode) {
      return "";
    } else {
      return safeMode.getTurnOffTip();
    }
  }

  CheckpointSignature rollEditLog() throws IOException {
    checkSuperuserPrivilege();
    checkOperation(OperationCategory.JOURNAL);
    writeLock();
    try {
      checkOperation(OperationCategory.JOURNAL);
      checkNameNodeSafeMode("Log not rolled");
      if (Server.isRpcInvocation()) {
        LOG.info("Roll Edit Log from " + Server.getRemoteAddress());
      }
      return getFSImage().rollEditLog(getEffectiveLayoutVersion());
    } finally {
      writeUnlock();
    }
  }

  NamenodeCommand startCheckpoint(NamenodeRegistration backupNode,
      NamenodeRegistration activeNamenode) throws IOException {
    checkOperation(OperationCategory.CHECKPOINT);
    writeLock();
    try {
      checkOperation(OperationCategory.CHECKPOINT);
      checkNameNodeSafeMode("Checkpoint not started");
      
      LOG.info("Start checkpoint for " + backupNode.getAddress());
      NamenodeCommand cmd = getFSImage().startCheckpoint(backupNode,
          activeNamenode, getEffectiveLayoutVersion());
      getEditLog().logSync();
      return cmd;
    } finally {
      writeUnlock();
    }
  }

  public void processIncrementalBlockReport(final DatanodeID nodeID,
      final StorageReceivedDeletedBlocks srdb)
      throws IOException {
    writeLock();
    try {
      blockManager.processIncrementalBlockReport(nodeID, srdb);
    } finally {
      writeUnlock();
    }
  }
  
  void endCheckpoint(NamenodeRegistration registration,
                            CheckpointSignature sig) throws IOException {
    checkOperation(OperationCategory.CHECKPOINT);
    readLock();
    try {
      checkOperation(OperationCategory.CHECKPOINT);
      checkNameNodeSafeMode("Checkpoint not ended");
      LOG.info("End checkpoint for " + registration.getAddress());
      getFSImage().endCheckpoint(sig);
    } finally {
      readUnlock();
    }
  }

  PermissionStatus createFsOwnerPermissions(FsPermission permission) {
    return new PermissionStatus(fsOwner.getShortUserName(), supergroup, permission);
  }

  @Override
  public void checkSuperuserPrivilege()
      throws AccessControlException {
    if (isPermissionEnabled) {
      FSPermissionChecker pc = getPermissionChecker();
      pc.checkSuperuserPrivilege();
    }
  }

  /**
   * Check to see if we have exceeded the limit on the number
   * of inodes.
   */
  void checkFsObjectLimit() throws IOException {
    if (maxFsObjects != 0 &&
        maxFsObjects <= dir.totalInodes() + getBlocksTotal()) {
      throw new IOException("Exceeded the configured number of objects " +
                             maxFsObjects + " in the filesystem.");
    }
  }

  /**
   * Get the total number of objects in the system. 
   */
  @Override // FSNamesystemMBean
  public long getMaxObjects() {
    return maxFsObjects;
  }

  @Override // FSNamesystemMBean
  @Metric
  public long getFilesTotal() {
    // There is no need to take fSNamesystem's lock as
    // FSDirectory has its own lock.
    return this.dir.totalInodes();
  }

  @Override // FSNamesystemMBean
  @Metric
  public long getPendingReplicationBlocks() {
    return blockManager.getPendingReplicationBlocksCount();
  }

  @Override // FSNamesystemMBean
  @Metric
  public long getUnderReplicatedBlocks() {
    return blockManager.getUnderReplicatedBlocksCount();
  }

  /** Returns number of blocks with corrupt replicas */
  @Metric({"CorruptBlocks", "Number of blocks with corrupt replicas"})
  public long getCorruptReplicaBlocks() {
    return blockManager.getCorruptReplicaBlocksCount();
  }

  @Override // FSNamesystemMBean
  @Metric
  public long getScheduledReplicationBlocks() {
    return blockManager.getScheduledReplicationBlocksCount();
  }

  @Override
  @Metric
  public long getPendingDeletionBlocks() {
    return blockManager.getPendingDeletionBlocksCount();
  }

  @Override
  public long getBlockDeletionStartTime() {
    return startTime + blockManager.getStartupDelayBlockDeletionInMs();
  }

  @Metric
  public long getExcessBlocks() {
    return blockManager.getExcessBlocksCount();
  }
  
  // HA-only metric
  @Metric
  public long getPostponedMisreplicatedBlocks() {
    return blockManager.getPostponedMisreplicatedBlocksCount();
  }

  // HA-only metric
  @Metric
  public int getPendingDataNodeMessageCount() {
    return blockManager.getPendingDataNodeMessageCount();
  }
  
  // HA-only metric
  @Metric
  public String getHAState() {
    return haContext.getState().toString();
  }

  // HA-only metric
  @Metric
  public long getMillisSinceLastLoadedEdits() {
    if (isInStandbyState() && editLogTailer != null) {
      return monotonicNow() - editLogTailer.getLastLoadTimeMs();
    } else {
      return 0;
    }
  }
  
  @Metric
  public int getBlockCapacity() {
    return blockManager.getCapacity();
  }

  @Override // FSNamesystemMBean
  public String getFSState() {
    return isInSafeMode() ? "safeMode" : "Operational";
  }
  
  private ObjectName mbeanName;
  private ObjectName mxbeanName;

  /**
   * Register the FSNamesystem MBean using the name
   *        "hadoop:service=NameNode,name=FSNamesystemState"
   */
  private void registerMBean() {
    // We can only implement one MXBean interface, so we keep the old one.
    try {
      StandardMBean bean = new StandardMBean(this, FSNamesystemMBean.class);
      mbeanName = MBeans.register("NameNode", "FSNamesystemState", bean);
    } catch (NotCompliantMBeanException e) {
      throw new RuntimeException("Bad MBean setup", e);
    }

    LOG.info("Registered FSNamesystemState MBean");
  }

  /**
   * shutdown FSNamesystem
   */
  void shutdown() {
    if (snapshotManager != null) {
      snapshotManager.shutdown();
    }
    if (mbeanName != null) {
      MBeans.unregister(mbeanName);
      mbeanName = null;
    }
    if (mxbeanName != null) {
      MBeans.unregister(mxbeanName);
      mxbeanName = null;
    }
    if (dir != null) {
      dir.shutdown();
    }
    if (blockManager != null) {
      blockManager.shutdown();
    }
  }

  @Override // FSNamesystemMBean
  public int getNumLiveDataNodes() {
    return getBlockManager().getDatanodeManager().getNumLiveDataNodes();
  }

  @Override // FSNamesystemMBean
  public int getNumDeadDataNodes() {
    return getBlockManager().getDatanodeManager().getNumDeadDataNodes();
  }
  
  @Override // FSNamesystemMBean
  public int getNumDecomLiveDataNodes() {
    final List<DatanodeDescriptor> live = new ArrayList<DatanodeDescriptor>();
    getBlockManager().getDatanodeManager().fetchDatanodes(live, null, false);
    int liveDecommissioned = 0;
    for (DatanodeDescriptor node : live) {
      liveDecommissioned += node.isDecommissioned() ? 1 : 0;
    }
    return liveDecommissioned;
  }

  @Override // FSNamesystemMBean
  public int getNumDecomDeadDataNodes() {
    final List<DatanodeDescriptor> dead = new ArrayList<DatanodeDescriptor>();
    getBlockManager().getDatanodeManager().fetchDatanodes(null, dead, false);
    int deadDecommissioned = 0;
    for (DatanodeDescriptor node : dead) {
      deadDecommissioned += node.isDecommissioned() ? 1 : 0;
    }
    return deadDecommissioned;
  }

  @Override // FSNamesystemMBean
  public int getVolumeFailuresTotal() {
    List<DatanodeDescriptor> live = new ArrayList<DatanodeDescriptor>();
    getBlockManager().getDatanodeManager().fetchDatanodes(live, null, true);
    int volumeFailuresTotal = 0;
    for (DatanodeDescriptor node: live) {
      volumeFailuresTotal += node.getVolumeFailures();
    }
    return volumeFailuresTotal;
  }

  @Override // FSNamesystemMBean
  public long getEstimatedCapacityLostTotal() {
    List<DatanodeDescriptor> live = new ArrayList<DatanodeDescriptor>();
    getBlockManager().getDatanodeManager().fetchDatanodes(live, null, true);
    long estimatedCapacityLostTotal = 0;
    for (DatanodeDescriptor node: live) {
      VolumeFailureSummary volumeFailureSummary = node.getVolumeFailureSummary();
      if (volumeFailureSummary != null) {
        estimatedCapacityLostTotal +=
            volumeFailureSummary.getEstimatedCapacityLostTotal();
      }
    }
    return estimatedCapacityLostTotal;
  }

  @Override // FSNamesystemMBean
  public int getNumDecommissioningDataNodes() {
    return getBlockManager().getDatanodeManager().getDecommissioningNodes()
        .size();
  }

  @Override // FSNamesystemMBean
  @Metric({"StaleDataNodes", 
    "Number of datanodes marked stale due to delayed heartbeat"})
  public int getNumStaleDataNodes() {
    return getBlockManager().getDatanodeManager().getNumStaleNodes();
  }

  /**
   * Storages are marked as "content stale" after NN restart or fails over and
   * before NN receives the first Heartbeat followed by the first Blockreport.
   */
  @Override // FSNamesystemMBean
  public int getNumStaleStorages() {
    return getBlockManager().getDatanodeManager().getNumStaleStorages();
  }

  @Override // FSNamesystemMBean
  public String getTopUserOpCounts() {
    if (!topConf.isEnabled) {
      return null;
    }

    Date now = new Date();
    final List<RollingWindowManager.TopWindow> topWindows =
        topMetrics.getTopWindows();
    Map<String, Object> topMap = new TreeMap<String, Object>();
    topMap.put("windows", topWindows);
    topMap.put("timestamp", DFSUtil.dateToIso8601String(now));
    ObjectMapper mapper = new ObjectMapper();
    try {
      return mapper.writeValueAsString(topMap);
    } catch (IOException e) {
      LOG.warn("Failed to fetch TopUser metrics", e);
    }
    return null;
  }

  /**
   * Increments, logs and then returns the stamp
   */
  long nextGenerationStamp(boolean legacyBlock)
      throws IOException, SafeModeException {
    assert hasWriteLock();
    checkNameNodeSafeMode("Cannot get next generation stamp");

    long gs = blockIdManager.nextGenerationStamp(legacyBlock);
    if (legacyBlock) {
      getEditLog().logGenerationStampV1(gs);
    } else {
      getEditLog().logGenerationStampV2(gs);
    }

    // NB: callers sync the log
    return gs;
  }

  /**
   * Increments, logs and then returns the block ID
   * @param isStriped is the file under striping or contiguous layout?
   */
  private long nextBlockId(boolean isStriped) throws IOException {
    assert hasWriteLock();
    checkNameNodeSafeMode("Cannot get next block ID");
    final long blockId = isStriped ?
        blockIdManager.nextStripedBlockId() : blockIdManager.nextContiguousBlockId();
    getEditLog().logAllocateBlockId(blockId);
    // NB: callers sync the log
    return blockId;
  }

  private boolean isFileDeleted(INodeFile file) {
    // Not in the inodeMap or in the snapshot but marked deleted.
    if (dir.getInode(file.getId()) == null) {
      return true;
    }

    // look at the path hierarchy to see if one parent is deleted by recursive
    // deletion
    INode tmpChild = file;
    INodeDirectory tmpParent = file.getParent();
    while (true) {
      if (tmpParent == null) {
        return true;
      }

      INode childINode = tmpParent.getChild(tmpChild.getLocalNameBytes(),
          Snapshot.CURRENT_STATE_ID);
      if (childINode == null || !childINode.equals(tmpChild)) {
        // a newly created INode with the same name as an already deleted one
        // would be a different INode than the deleted one
        return true;
      }

      if (tmpParent.isRoot()) {
        break;
      }

      tmpChild = tmpParent;
      tmpParent = tmpParent.getParent();
    }

    if (file.isWithSnapshot() &&
        file.getFileWithSnapshotFeature().isCurrentFileDeleted()) {
      return true;
    }
    return false;
  }

  private INodeFile checkUCBlock(ExtendedBlock block,
      String clientName) throws IOException {
    assert hasWriteLock();
    checkNameNodeSafeMode("Cannot get a new generation stamp and an "
        + "access token for block " + block);
    
    // check stored block state
    BlockInfo storedBlock = getStoredBlock(ExtendedBlock.getLocalBlock(block));
    if (storedBlock == null || 
        storedBlock.getBlockUCState() != BlockUCState.UNDER_CONSTRUCTION) {
        throw new IOException(block + 
            " does not exist or is not under Construction" + storedBlock);
    }
    
    // check file inode
    long bcId = storedBlock.getBlockCollectionId();
    final INodeFile file = ((INode)getBlockCollection(bcId)).asFile();
    if (file == null || !file.isUnderConstruction() || isFileDeleted(file)) {
      throw new IOException("The file " + storedBlock + 
          " belonged to does not exist or it is not under construction.");
    }
    
    // check lease
    if (clientName == null
        || !clientName.equals(file.getFileUnderConstructionFeature()
            .getClientName())) {
      throw new LeaseExpiredException("Lease mismatch: " + block + 
          " is accessed by a non lease holder " + clientName); 
    }

    return file;
  }
  
  /**
   * Client is reporting some bad block locations.
   */
  void reportBadBlocks(LocatedBlock[] blocks) throws IOException {
    checkOperation(OperationCategory.WRITE);
    NameNode.stateChangeLog.info("*DIR* reportBadBlocks");
    writeLock();
    try {
      checkOperation(OperationCategory.WRITE);
      for (int i = 0; i < blocks.length; i++) {
        ExtendedBlock blk = blocks[i].getBlock();
        DatanodeInfo[] nodes = blocks[i].getLocations();
        String[] storageIDs = blocks[i].getStorageIDs();
        for (int j = 0; j < nodes.length; j++) {
          blockManager.findAndMarkBlockAsCorrupt(blk, nodes[j],
              storageIDs == null ? null: storageIDs[j], 
              "client machine reported it");
        }
      }
    } finally {
      writeUnlock();
    }
  }

  /**
   * Get a new generation stamp together with an access token for 
   * a block under construction
   * 
   * This method is called for recovering a failed write or setting up
   * a block for appended.
   * 
   * @param block a block
   * @param clientName the name of a client
   * @return a located block with a new generation stamp and an access token
   * @throws IOException if any error occurs
   */
  LocatedBlock bumpBlockGenerationStamp(ExtendedBlock block,
      String clientName) throws IOException {
    final LocatedBlock locatedBlock;
    checkOperation(OperationCategory.WRITE);
    writeLock();
    try {
      checkOperation(OperationCategory.WRITE);

      // check vadility of parameters
      final INodeFile file = checkUCBlock(block, clientName);
  
      // get a new generation stamp and an access token
      block.setGenerationStamp(nextGenerationStamp(blockIdManager.isLegacyBlock(block.getLocalBlock())));

      locatedBlock = BlockManager.newLocatedBlock(
          block, file.getLastBlock(), null, -1);
      blockManager.setBlockToken(locatedBlock,
          BlockTokenIdentifier.AccessMode.WRITE);
    } finally {
      writeUnlock();
    }
    // Ensure we record the new generation stamp
    getEditLog().logSync();
    return locatedBlock;
  }
  
  /**
   * Update a pipeline for a block under construction
   * 
   * @param clientName the name of the client
   * @param oldBlock and old block
   * @param newBlock a new block with a new generation stamp and length
   * @param newNodes datanodes in the pipeline
   * @throws IOException if any error occurs
   */
  void updatePipeline(
      String clientName, ExtendedBlock oldBlock, ExtendedBlock newBlock,
      DatanodeID[] newNodes, String[] newStorageIDs, boolean logRetryCache)
      throws IOException {
    LOG.info("updatePipeline(" + oldBlock.getLocalBlock()
             + ", newGS=" + newBlock.getGenerationStamp()
             + ", newLength=" + newBlock.getNumBytes()
             + ", newNodes=" + Arrays.asList(newNodes)
             + ", client=" + clientName
             + ")");
    waitForLoadingFSImage();
    writeLock();
    try {
      checkOperation(OperationCategory.WRITE);
      checkNameNodeSafeMode("Pipeline not updated");
      assert newBlock.getBlockId()==oldBlock.getBlockId() : newBlock + " and "
        + oldBlock + " has different block identifier";
      updatePipelineInternal(clientName, oldBlock, newBlock, newNodes,
          newStorageIDs, logRetryCache);
    } finally {
      writeUnlock();
    }
    getEditLog().logSync();
    LOG.info("updatePipeline(" + oldBlock.getLocalBlock() + " => "
        + newBlock.getLocalBlock() + ") success");
  }

  private void updatePipelineInternal(String clientName, ExtendedBlock oldBlock,
      ExtendedBlock newBlock, DatanodeID[] newNodes, String[] newStorageIDs,
      boolean logRetryCache)
      throws IOException {
    assert hasWriteLock();
    // check the vadility of the block and lease holder name
    final INodeFile pendingFile = checkUCBlock(oldBlock, clientName);
    final BlockInfo lastBlock = pendingFile.getLastBlock();
    assert !lastBlock.isComplete();

    // check new GS & length: this is not expected
    if (newBlock.getGenerationStamp() <= lastBlock.getGenerationStamp()) {
      final String msg = "Update " + oldBlock + " but the new block " + newBlock
          + " does not have a larger generation stamp than the last block "
          + lastBlock;
      LOG.warn(msg);
      throw new IOException(msg);
    }
    if (newBlock.getNumBytes() < lastBlock.getNumBytes()) {
      final String msg = "Update " + oldBlock + " (size="
          + oldBlock.getNumBytes() + ") to a smaller size block " + newBlock
          + " (size=" + newBlock.getNumBytes() + ")";
      LOG.warn(msg);
      throw new IOException(msg);
    }

    // Update old block with the new generation stamp and new length
    lastBlock.setNumBytes(newBlock.getNumBytes());
    lastBlock.setGenerationStampAndVerifyReplicas(newBlock.getGenerationStamp());

    // find the DatanodeDescriptor objects
    final DatanodeStorageInfo[] storages = blockManager.getDatanodeManager()
        .getDatanodeStorageInfos(newNodes, newStorageIDs);
    lastBlock.getUnderConstructionFeature().setExpectedLocations(lastBlock,
        storages, lastBlock.isStriped());

    String src = pendingFile.getFullPathName();
    FSDirWriteFileOp.persistBlocks(dir, src, pendingFile, logRetryCache);
  }

  /**
   * Register a Backup name-node, verifying that it belongs
   * to the correct namespace, and adding it to the set of
   * active journals if necessary.
   * 
   * @param bnReg registration of the new BackupNode
   * @param nnReg registration of this NameNode
   * @throws IOException if the namespace IDs do not match
   */
  void registerBackupNode(NamenodeRegistration bnReg,
      NamenodeRegistration nnReg) throws IOException {
    writeLock();
    try {
      if(getFSImage().getStorage().getNamespaceID() 
         != bnReg.getNamespaceID())
        throw new IOException("Incompatible namespaceIDs: "
            + " Namenode namespaceID = "
            + getFSImage().getStorage().getNamespaceID() + "; "
            + bnReg.getRole() +
            " node namespaceID = " + bnReg.getNamespaceID());
      if (bnReg.getRole() == NamenodeRole.BACKUP) {
        getFSImage().getEditLog().registerBackupNode(
            bnReg, nnReg);
      }
    } finally {
      writeUnlock();
    }
  }

  /**
   * Release (unregister) backup node.
   * <p>
   * Find and remove the backup stream corresponding to the node.
   * @throws IOException
   */
  void releaseBackupNode(NamenodeRegistration registration)
    throws IOException {
    checkOperation(OperationCategory.WRITE);
    writeLock();
    try {
      checkOperation(OperationCategory.WRITE);
      if(getFSImage().getStorage().getNamespaceID()
         != registration.getNamespaceID())
        throw new IOException("Incompatible namespaceIDs: "
            + " Namenode namespaceID = "
            + getFSImage().getStorage().getNamespaceID() + "; "
            + registration.getRole() +
            " node namespaceID = " + registration.getNamespaceID());
      getEditLog().releaseBackupStream(registration);
    } finally {
      writeUnlock();
    }
  }

  static class CorruptFileBlockInfo {
    final String path;
    final Block block;
    
    public CorruptFileBlockInfo(String p, Block b) {
      path = p;
      block = b;
    }
    
    @Override
    public String toString() {
      return block.getBlockName() + "\t" + path;
    }
  }
  /**
   * @param path Restrict corrupt files to this portion of namespace.
   * @param cookieTab Support for continuation; cookieTab  tells where
   *                  to start from
   * @return a list in which each entry describes a corrupt file/block
   * @throws IOException
   */
  Collection<CorruptFileBlockInfo> listCorruptFileBlocks(String path,
  String[] cookieTab) throws IOException {
    checkSuperuserPrivilege();
    checkOperation(OperationCategory.READ);

    int count = 0;
    ArrayList<CorruptFileBlockInfo> corruptFiles =
        new ArrayList<CorruptFileBlockInfo>();
    if (cookieTab == null) {
      cookieTab = new String[] { null };
    }

    // Do a quick check if there are any corrupt files without taking the lock
    if (blockManager.getMissingBlocksCount() == 0) {
      if (cookieTab[0] == null) {
        cookieTab[0] = String.valueOf(getIntCookie(cookieTab[0]));
      }
      if (LOG.isDebugEnabled()) {
        LOG.debug("there are no corrupt file blocks.");
      }
      return corruptFiles;
    }

    readLock();
    try {
      checkOperation(OperationCategory.READ);
      if (!blockManager.isPopulatingReplQueues()) {
        throw new IOException("Cannot run listCorruptFileBlocks because " +
                              "replication queues have not been initialized.");
      }
      // print a limited # of corrupt files per call

      final Iterator<BlockInfo> blkIterator =
          blockManager.getCorruptReplicaBlockIterator();

      int skip = getIntCookie(cookieTab[0]);
      for (int i = 0; i < skip && blkIterator.hasNext(); i++) {
        blkIterator.next();
      }

      while (blkIterator.hasNext()) {
        BlockInfo blk = blkIterator.next();
        BlockCollection bc = getBlockCollection(blk.getBlockCollectionId());
        final INode inode = (INode)bc;
        skip++;
        if (inode != null && blockManager.countNodes(blk).liveReplicas() == 0) {
          String src = FSDirectory.getFullPathName(inode);
          if (src.startsWith(path)){
            corruptFiles.add(new CorruptFileBlockInfo(src, blk));
            count++;
            if (count >= DEFAULT_MAX_CORRUPT_FILEBLOCKS_RETURNED)
              break;
          }
        }
      }
      cookieTab[0] = String.valueOf(skip);
      if (LOG.isDebugEnabled()) {
        LOG.debug("list corrupt file blocks returned: " + count);
      }
      return corruptFiles;
    } finally {
      readUnlock();
    }
  }

  /**
   * Convert string cookie to integer.
   */
  private static int getIntCookie(String cookie){
    int c;
    if(cookie == null){
      c = 0;
    } else {
      try{
        c = Integer.parseInt(cookie);
      }catch (NumberFormatException e) {
        c = 0;
      }
    }
    c = Math.max(0, c);
    return c;
  }

  /**
   * Create delegation token secret manager
   */
  private DelegationTokenSecretManager createDelegationTokenSecretManager(
      Configuration conf) {
    return new DelegationTokenSecretManager(conf.getLong(
        DFS_NAMENODE_DELEGATION_KEY_UPDATE_INTERVAL_KEY,
        DFS_NAMENODE_DELEGATION_KEY_UPDATE_INTERVAL_DEFAULT),
        conf.getLong(DFS_NAMENODE_DELEGATION_TOKEN_MAX_LIFETIME_KEY,
            DFS_NAMENODE_DELEGATION_TOKEN_MAX_LIFETIME_DEFAULT),
        conf.getLong(DFS_NAMENODE_DELEGATION_TOKEN_RENEW_INTERVAL_KEY,
            DFS_NAMENODE_DELEGATION_TOKEN_RENEW_INTERVAL_DEFAULT),
        DELEGATION_TOKEN_REMOVER_SCAN_INTERVAL,
        conf.getBoolean(DFS_NAMENODE_AUDIT_LOG_TOKEN_TRACKING_ID_KEY,
            DFS_NAMENODE_AUDIT_LOG_TOKEN_TRACKING_ID_DEFAULT),
        this);
  }

  /**
   * Returns the DelegationTokenSecretManager instance in the namesystem.
   * @return delegation token secret manager object
   */
  DelegationTokenSecretManager getDelegationTokenSecretManager() {
    return dtSecretManager;
  }

  /**
   * @param renewer Renewer information
   * @return delegation toek
   * @throws IOException on error
   */
  Token<DelegationTokenIdentifier> getDelegationToken(Text renewer)
      throws IOException {
    Token<DelegationTokenIdentifier> token;
    checkOperation(OperationCategory.WRITE);
    writeLock();
    try {
      checkOperation(OperationCategory.WRITE);
      checkNameNodeSafeMode("Cannot issue delegation token");
      if (!isAllowedDelegationTokenOp()) {
        throw new IOException(
          "Delegation Token can be issued only with kerberos or web authentication");
      }
      if (dtSecretManager == null || !dtSecretManager.isRunning()) {
        LOG.warn("trying to get DT with no secret manager running");
        return null;
      }

      UserGroupInformation ugi = getRemoteUser();
      String user = ugi.getUserName();
      Text owner = new Text(user);
      Text realUser = null;
      if (ugi.getRealUser() != null) {
        realUser = new Text(ugi.getRealUser().getUserName());
      }
      DelegationTokenIdentifier dtId = new DelegationTokenIdentifier(owner,
        renewer, realUser);
      token = new Token<DelegationTokenIdentifier>(
        dtId, dtSecretManager);
      long expiryTime = dtSecretManager.getTokenExpiryTime(dtId);
      getEditLog().logGetDelegationToken(dtId, expiryTime);
    } finally {
      writeUnlock();
    }
    getEditLog().logSync();
    return token;
  }

  /**
   * 
   * @param token token to renew
   * @return new expiryTime of the token
   * @throws InvalidToken if {@code token} is invalid
   * @throws IOException on other errors
   */
  long renewDelegationToken(Token<DelegationTokenIdentifier> token)
      throws InvalidToken, IOException {
    long expiryTime;
    checkOperation(OperationCategory.WRITE);
    writeLock();
    try {
      checkOperation(OperationCategory.WRITE);

      checkNameNodeSafeMode("Cannot renew delegation token");
      if (!isAllowedDelegationTokenOp()) {
        throw new IOException(
            "Delegation Token can be renewed only with kerberos or web authentication");
      }
      String renewer = getRemoteUser().getShortUserName();
      expiryTime = dtSecretManager.renewToken(token, renewer);
      DelegationTokenIdentifier id = new DelegationTokenIdentifier();
      ByteArrayInputStream buf = new ByteArrayInputStream(token.getIdentifier());
      DataInputStream in = new DataInputStream(buf);
      id.readFields(in);
      getEditLog().logRenewDelegationToken(id, expiryTime);
    } finally {
      writeUnlock();
    }
    getEditLog().logSync();
    return expiryTime;
  }

  /**
   * 
   * @param token token to cancel
   * @throws IOException on error
   */
  void cancelDelegationToken(Token<DelegationTokenIdentifier> token)
      throws IOException {
    checkOperation(OperationCategory.WRITE);
    writeLock();
    try {
      checkOperation(OperationCategory.WRITE);

      checkNameNodeSafeMode("Cannot cancel delegation token");
      String canceller = getRemoteUser().getUserName();
      DelegationTokenIdentifier id = dtSecretManager
        .cancelToken(token, canceller);
      getEditLog().logCancelDelegationToken(id);
    } finally {
      writeUnlock();
    }
    getEditLog().logSync();
  }

  /**
   * @param out save state of the secret manager
   * @param sdPath String storage directory path
   */
  void saveSecretManagerStateCompat(DataOutputStream out, String sdPath)
      throws IOException {
    dtSecretManager.saveSecretManagerStateCompat(out, sdPath);
  }

  SecretManagerState saveSecretManagerState() {
    return dtSecretManager.saveSecretManagerState();
  }

  /**
   * @param in load the state of secret manager from input stream
   */
  void loadSecretManagerStateCompat(DataInput in) throws IOException {
    dtSecretManager.loadSecretManagerStateCompat(in);
  }

  void loadSecretManagerState(SecretManagerSection s,
      List<SecretManagerSection.DelegationKey> keys,
      List<SecretManagerSection.PersistToken> tokens) throws IOException {
    dtSecretManager.loadSecretManagerState(new SecretManagerState(s, keys, tokens));
  }

  /**
   * Log the updateMasterKey operation to edit logs
   * 
   * @param key new delegation key.
   */
  public void logUpdateMasterKey(DelegationKey key) {
    
    assert !isInSafeMode() :
      "this should never be called while in safemode, since we stop " +
      "the DT manager before entering safemode!";
    // No need to hold FSN lock since we don't access any internal
    // structures, and this is stopped before the FSN shuts itself
    // down, etc.
    getEditLog().logUpdateMasterKey(key);
    getEditLog().logSync();
  }
  
  /**
   * Log the cancellation of expired tokens to edit logs
   * 
   * @param id token identifier to cancel
   */
  public void logExpireDelegationToken(DelegationTokenIdentifier id) {
    assert !isInSafeMode() :
      "this should never be called while in safemode, since we stop " +
      "the DT manager before entering safemode!";
    // No need to hold FSN lock since we don't access any internal
    // structures, and this is stopped before the FSN shuts itself
    // down, etc.
    getEditLog().logCancelDelegationToken(id);
  }  
  
  private void logReassignLease(String leaseHolder, String src,
      String newHolder) {
    assert hasWriteLock();
    getEditLog().logReassignLease(leaseHolder, src, newHolder);
  }
  
  /**
   * 
   * @return true if delegation token operation is allowed
   */
  private boolean isAllowedDelegationTokenOp() throws IOException {
    AuthenticationMethod authMethod = getConnectionAuthenticationMethod();
    if (UserGroupInformation.isSecurityEnabled()
        && (authMethod != AuthenticationMethod.KERBEROS)
        && (authMethod != AuthenticationMethod.KERBEROS_SSL)
        && (authMethod != AuthenticationMethod.CERTIFICATE)) {
      return false;
    }
    return true;
  }
  
  /**
   * Returns authentication method used to establish the connection
   * @return AuthenticationMethod used to establish connection
   * @throws IOException
   */
  private AuthenticationMethod getConnectionAuthenticationMethod()
      throws IOException {
    UserGroupInformation ugi = getRemoteUser();
    AuthenticationMethod authMethod = ugi.getAuthenticationMethod();
    if (authMethod == AuthenticationMethod.PROXY) {
      authMethod = ugi.getRealUser().getAuthenticationMethod();
    }
    return authMethod;
  }
  
  /**
   * Client invoked methods are invoked over RPC and will be in 
   * RPC call context even if the client exits.
   */
  boolean isExternalInvocation() {
    return Server.isRpcInvocation() || NamenodeWebHdfsMethods.isWebHdfsInvocation();
  }

  private static InetAddress getRemoteIp() {
    InetAddress ip = Server.getRemoteIp();
    if (ip != null) {
      return ip;
    }
    return NamenodeWebHdfsMethods.getRemoteIp();
  }
  
  // optimize ugi lookup for RPC operations to avoid a trip through
  // UGI.getCurrentUser which is synch'ed
  private static UserGroupInformation getRemoteUser() throws IOException {
    return NameNode.getRemoteUser();
  }
  
  /**
   * Log fsck event in the audit log 
   */
  void logFsckEvent(String src, InetAddress remoteAddress) throws IOException {
    if (isAuditEnabled()) {
      logAuditEvent(true, getRemoteUser(),
                    remoteAddress,
                    "fsck", src, null, null);
    }
  }
  /**
   * Register NameNodeMXBean
   */
  private void registerMXBean() {
    mxbeanName = MBeans.register("NameNode", "NameNodeInfo", this);
  }

  /**
   * Class representing Namenode information for JMX interfaces
   */
  @Override // NameNodeMXBean
  public String getVersion() {
    return VersionInfo.getVersion() + ", r" + VersionInfo.getRevision();
  }

  @Override // NameNodeMXBean
  public long getUsed() {
    return this.getCapacityUsed();
  }

  @Override // NameNodeMXBean
  public long getFree() {
    return this.getCapacityRemaining();
  }

  @Override // NameNodeMXBean
  public long getTotal() {
    return this.getCapacityTotal();
  }

  @Override // NameNodeMXBean
  public String getSafemode() {
    if (!this.isInSafeMode())
      return "";
    return "Safe mode is ON. " + this.getSafeModeTip();
  }

  @Override // NameNodeMXBean
  public boolean isUpgradeFinalized() {
    return this.getFSImage().isUpgradeFinalized();
  }

  @Override // NameNodeMXBean
  public long getNonDfsUsedSpace() {
    return datanodeStatistics.getCapacityUsedNonDFS();
  }

  @Override // NameNodeMXBean
  public float getPercentUsed() {
    return datanodeStatistics.getCapacityUsedPercent();
  }

  @Override // NameNodeMXBean
  public long getBlockPoolUsedSpace() {
    return datanodeStatistics.getBlockPoolUsed();
  }

  @Override // NameNodeMXBean
  public float getPercentBlockPoolUsed() {
    return datanodeStatistics.getPercentBlockPoolUsed();
  }

  @Override // NameNodeMXBean
  public float getPercentRemaining() {
    return datanodeStatistics.getCapacityRemainingPercent();
  }

  @Override // NameNodeMXBean
  public long getCacheCapacity() {
    return datanodeStatistics.getCacheCapacity();
  }

  @Override // NameNodeMXBean
  public long getCacheUsed() {
    return datanodeStatistics.getCacheUsed();
  }

  @Override // NameNodeMXBean
  public long getTotalBlocks() {
    return getBlocksTotal();
  }

  @Override // NameNodeMXBean
  @Metric
  public long getTotalFiles() {
    return getFilesTotal();
  }

  @Override // NameNodeMXBean
  public long getNumberOfMissingBlocks() {
    return getMissingBlocksCount();
  }
  
  @Override // NameNodeMXBean
  public long getNumberOfMissingBlocksWithReplicationFactorOne() {
    return getMissingReplOneBlocksCount();
  }

  @Override // NameNodeMXBean
  public int getThreads() {
    return ManagementFactory.getThreadMXBean().getThreadCount();
  }

  /**
   * Returned information is a JSON representation of map with host name as the
   * key and value is a map of live node attribute keys to its values
   */
  @Override // NameNodeMXBean
  public String getLiveNodes() {
    final Map<String, Map<String,Object>> info = 
      new HashMap<String, Map<String,Object>>();
    final List<DatanodeDescriptor> live = new ArrayList<DatanodeDescriptor>();
    blockManager.getDatanodeManager().fetchDatanodes(live, null, true);
    for (DatanodeDescriptor node : live) {
      ImmutableMap.Builder<String, Object> innerinfo =
          ImmutableMap.<String,Object>builder();
      innerinfo
          .put("infoAddr", node.getInfoAddr())
          .put("infoSecureAddr", node.getInfoSecureAddr())
          .put("xferaddr", node.getXferAddr())
          .put("lastContact", getLastContact(node))
          .put("usedSpace", getDfsUsed(node))
          .put("adminState", node.getAdminState().toString())
          .put("nonDfsUsedSpace", node.getNonDfsUsed())
          .put("capacity", node.getCapacity())
          .put("numBlocks", node.numBlocks())
          .put("version", node.getSoftwareVersion())
          .put("used", node.getDfsUsed())
          .put("remaining", node.getRemaining())
          .put("blockScheduled", node.getBlocksScheduled())
          .put("blockPoolUsed", node.getBlockPoolUsed())
          .put("blockPoolUsedPercent", node.getBlockPoolUsedPercent())
          .put("volfails", node.getVolumeFailures());
      VolumeFailureSummary volumeFailureSummary = node.getVolumeFailureSummary();
      if (volumeFailureSummary != null) {
        innerinfo
            .put("failedStorageLocations",
                volumeFailureSummary.getFailedStorageLocations())
            .put("lastVolumeFailureDate",
                volumeFailureSummary.getLastVolumeFailureDate())
            .put("estimatedCapacityLostTotal",
                volumeFailureSummary.getEstimatedCapacityLostTotal());
      }
      if (node.getUpgradeDomain() != null) {
        innerinfo.put("upgradeDomain", node.getUpgradeDomain());
      }
      info.put(node.getHostName() + ":" + node.getXferPort(), innerinfo.build());
    }
    return JSON.toString(info);
  }

  /**
   * Returned information is a JSON representation of map with host name as the
   * key and value is a map of dead node attribute keys to its values
   */
  @Override // NameNodeMXBean
  public String getDeadNodes() {
    final Map<String, Map<String, Object>> info = 
      new HashMap<String, Map<String, Object>>();
    final List<DatanodeDescriptor> dead = new ArrayList<DatanodeDescriptor>();
    blockManager.getDatanodeManager().fetchDatanodes(null, dead, true);
    for (DatanodeDescriptor node : dead) {
      Map<String, Object> innerinfo = ImmutableMap.<String, Object>builder()
          .put("lastContact", getLastContact(node))
          .put("decommissioned", node.isDecommissioned())
          .put("xferaddr", node.getXferAddr())
          .build();
      info.put(node.getHostName() + ":" + node.getXferPort(), innerinfo);
    }
    return JSON.toString(info);
  }

  /**
   * Returned information is a JSON representation of map with host name as the
   * key and value is a map of decommissioning node attribute keys to its
   * values
   */
  @Override // NameNodeMXBean
  public String getDecomNodes() {
    final Map<String, Map<String, Object>> info = 
      new HashMap<String, Map<String, Object>>();
    final List<DatanodeDescriptor> decomNodeList = blockManager.getDatanodeManager(
        ).getDecommissioningNodes();
    for (DatanodeDescriptor node : decomNodeList) {
      Map<String, Object> innerinfo = ImmutableMap
          .<String, Object> builder()
          .put("xferaddr", node.getXferAddr())
          .put("underReplicatedBlocks",
              node.decommissioningStatus.getUnderReplicatedBlocks())
          .put("decommissionOnlyReplicas",
              node.decommissioningStatus.getDecommissionOnlyReplicas())
          .put("underReplicateInOpenFiles",
              node.decommissioningStatus.getUnderReplicatedInOpenFiles())
          .build();
      info.put(node.getHostName() + ":" + node.getXferPort(), innerinfo);
    }
    return JSON.toString(info);
  }

  private long getLastContact(DatanodeDescriptor alivenode) {
    return (monotonicNow() - alivenode.getLastUpdateMonotonic())/1000;
  }

  private long getDfsUsed(DatanodeDescriptor alivenode) {
    return alivenode.getDfsUsed();
  }

  @Override  // NameNodeMXBean
  public String getClusterId() {
    return getFSImage().getStorage().getClusterID();
  }
  
  @Override  // NameNodeMXBean
  public String getBlockPoolId() {
    return blockPoolId;
  }
  
  @Override  // NameNodeMXBean
  public String getNameDirStatuses() {
    Map<String, Map<File, StorageDirType>> statusMap =
      new HashMap<String, Map<File, StorageDirType>>();
    
    Map<File, StorageDirType> activeDirs = new HashMap<File, StorageDirType>();
    for (Iterator<StorageDirectory> it
        = getFSImage().getStorage().dirIterator(); it.hasNext();) {
      StorageDirectory st = it.next();
      activeDirs.put(st.getRoot(), st.getStorageDirType());
    }
    statusMap.put("active", activeDirs);
    
    List<Storage.StorageDirectory> removedStorageDirs
        = getFSImage().getStorage().getRemovedStorageDirs();
    Map<File, StorageDirType> failedDirs = new HashMap<File, StorageDirType>();
    for (StorageDirectory st : removedStorageDirs) {
      failedDirs.put(st.getRoot(), st.getStorageDirType());
    }
    statusMap.put("failed", failedDirs);
    
    return JSON.toString(statusMap);
  }

  @Override // NameNodeMXBean
  public String getNodeUsage() {
    float median = 0;
    float max = 0;
    float min = 0;
    float dev = 0;

    final Map<String, Map<String,Object>> info =
        new HashMap<String, Map<String,Object>>();
    final List<DatanodeDescriptor> live = new ArrayList<DatanodeDescriptor>();
    blockManager.getDatanodeManager().fetchDatanodes(live, null, true);
    for (Iterator<DatanodeDescriptor> it = live.iterator(); it.hasNext();) {
      DatanodeDescriptor node = it.next();
      if (node.isDecommissionInProgress() || node.isDecommissioned()) {
        it.remove();
      }
    }

    if (live.size() > 0) {
      float totalDfsUsed = 0;
      float[] usages = new float[live.size()];
      int i = 0;
      for (DatanodeDescriptor dn : live) {
        usages[i++] = dn.getDfsUsedPercent();
        totalDfsUsed += dn.getDfsUsedPercent();
      }
      totalDfsUsed /= live.size();
      Arrays.sort(usages);
      median = usages[usages.length / 2];
      max = usages[usages.length - 1];
      min = usages[0];

      for (i = 0; i < usages.length; i++) {
        dev += (usages[i] - totalDfsUsed) * (usages[i] - totalDfsUsed);
      }
      dev = (float) Math.sqrt(dev / usages.length);
    }

    final Map<String, Object> innerInfo = new HashMap<String, Object>();
    innerInfo.put("min", StringUtils.format("%.2f%%", min));
    innerInfo.put("median", StringUtils.format("%.2f%%", median));
    innerInfo.put("max", StringUtils.format("%.2f%%", max));
    innerInfo.put("stdDev", StringUtils.format("%.2f%%", dev));
    info.put("nodeUsage", innerInfo);

    return JSON.toString(info);
  }

  @Override  // NameNodeMXBean
  public String getNameJournalStatus() {
    List<Map<String, String>> jasList = new ArrayList<Map<String, String>>();
    FSEditLog log = getFSImage().getEditLog();
    if (log != null) {
      boolean openForWrite = log.isOpenForWrite();
      for (JournalAndStream jas : log.getJournals()) {
        final Map<String, String> jasMap = new HashMap<String, String>();
        String manager = jas.getManager().toString();

        jasMap.put("required", String.valueOf(jas.isRequired()));
        jasMap.put("disabled", String.valueOf(jas.isDisabled()));
        jasMap.put("manager", manager);

        if (jas.isDisabled()) {
          jasMap.put("stream", "Failed");
        } else if (openForWrite) {
          EditLogOutputStream elos = jas.getCurrentStream();
          if (elos != null) {
            jasMap.put("stream", elos.generateReport());
          } else {
            jasMap.put("stream", "not currently writing");
          }
        } else {
          jasMap.put("stream", "open for read");
        }
        jasList.add(jasMap);
      }
    }
    return JSON.toString(jasList);
  }

  @Override // NameNodeMxBean
  public String getJournalTransactionInfo() {
    Map<String, String> txnIdMap = new HashMap<String, String>();
    txnIdMap.put("LastAppliedOrWrittenTxId",
        Long.toString(this.getFSImage().getLastAppliedOrWrittenTxId()));
    txnIdMap.put("MostRecentCheckpointTxId",
        Long.toString(this.getFSImage().getMostRecentCheckpointTxId()));
    return JSON.toString(txnIdMap);
  }
  
  @Override  // NameNodeMXBean
  public String getNNStarted() {
    return getStartTime().toString();
  }

  @Override // NameNodeMXBean
  public long getNNStartedTimeInMillis() {
    return startTime;
  }

  @Override  // NameNodeMXBean
  public String getCompileInfo() {
    return VersionInfo.getDate() + " by " + VersionInfo.getUser() +
        " from " + VersionInfo.getBranch();
  }

  /** @return the block manager. */
  public BlockManager getBlockManager() {
    return blockManager;
  }

  public BlockIdManager getBlockIdManager() {
    return blockIdManager;
  }

  /** @return the FSDirectory. */
  public FSDirectory getFSDirectory() {
    return dir;
  }

  /** Set the FSDirectory. */
  @VisibleForTesting
  public void setFSDirectory(FSDirectory dir) {
    this.dir = dir;
  }

  /** @return the cache manager. */
  @Override
  public CacheManager getCacheManager() {
    return cacheManager;
  }

<<<<<<< HEAD
  /** @return the ErasureCodingPolicyManager. */
  public ErasureCodingPolicyManager getErasureCodingPolicyManager() {
    return ecPolicyManager;
=======
  @Override
  public HAContext getHAContext() {
    return haContext;
>>>>>>> dfd807af
  }

  @Override  // NameNodeMXBean
  public String getCorruptFiles() {
    List<String> list = new ArrayList<String>();
    Collection<FSNamesystem.CorruptFileBlockInfo> corruptFileBlocks;
    try {
      corruptFileBlocks = listCorruptFileBlocks("/", null);
      int corruptFileCount = corruptFileBlocks.size();
      if (corruptFileCount != 0) {
        for (FSNamesystem.CorruptFileBlockInfo c : corruptFileBlocks) {
          list.add(c.toString());
        }
      }
    } catch (IOException e) {
      LOG.warn("Get corrupt file blocks returned error: " + e.getMessage());
    }
    return JSON.toString(list);
  }

  @Override  //NameNodeMXBean
  public int getDistinctVersionCount() {
    return blockManager.getDatanodeManager().getDatanodesSoftwareVersions()
      .size();
  }

  @Override  //NameNodeMXBean
  public Map<String, Integer> getDistinctVersions() {
    return blockManager.getDatanodeManager().getDatanodesSoftwareVersions();
  }

  @Override  //NameNodeMXBean
  public String getSoftwareVersion() {
    return VersionInfo.getVersion();
  }

  /**
   * Verifies that the given identifier and password are valid and match.
   * @param identifier Token identifier.
   * @param password Password in the token.
   */
  public synchronized void verifyToken(DelegationTokenIdentifier identifier,
      byte[] password) throws InvalidToken, RetriableException {
    try {
      getDelegationTokenSecretManager().verifyToken(identifier, password);
    } catch (InvalidToken it) {
      if (inTransitionToActive()) {
        throw new RetriableException(it);
      }
      throw it;
    }
  }
  
  @Override
  public boolean isGenStampInFuture(Block block) {
    return blockIdManager.isGenStampInFuture(block);
  }

  @VisibleForTesting
  public EditLogTailer getEditLogTailer() {
    return editLogTailer;
  }
  
  @VisibleForTesting
  public void setEditLogTailerForTests(EditLogTailer tailer) {
    this.editLogTailer = tailer;
  }
  
  @VisibleForTesting
  void setFsLockForTests(ReentrantReadWriteLock lock) {
    this.fsLock.coarseLock = lock;
  }
  
  @VisibleForTesting
  public ReentrantReadWriteLock getFsLockForTests() {
    return fsLock.coarseLock;
  }
  
  @VisibleForTesting
  public ReentrantLock getCpLockForTests() {
    return cpLock;
  }

  @VisibleForTesting
  public SafeModeInfo getSafeModeInfoForTests() {
    return safeMode;
  }
  
  @VisibleForTesting
  public void setNNResourceChecker(NameNodeResourceChecker nnResourceChecker) {
    this.nnResourceChecker = nnResourceChecker;
  }

  public SnapshotManager getSnapshotManager() {
    return snapshotManager;
  }
  
  /** Allow snapshot on a directory. */
  void allowSnapshot(String path) throws IOException {
    checkOperation(OperationCategory.WRITE);
    boolean success = false;
    writeLock();
    try {
      checkOperation(OperationCategory.WRITE);
      checkNameNodeSafeMode("Cannot allow snapshot for " + path);
      checkSuperuserPrivilege();
      FSDirSnapshotOp.allowSnapshot(dir, snapshotManager, path);
      success = true;
    } finally {
      writeUnlock();
    }
    getEditLog().logSync();
    logAuditEvent(success, "allowSnapshot", path, null, null);
  }
  
  /** Disallow snapshot on a directory. */
  void disallowSnapshot(String path) throws IOException {
    checkOperation(OperationCategory.WRITE);
    boolean success = false;
    writeLock();
    try {
      checkOperation(OperationCategory.WRITE);
      checkNameNodeSafeMode("Cannot disallow snapshot for " + path);
      checkSuperuserPrivilege();
      FSDirSnapshotOp.disallowSnapshot(dir, snapshotManager, path);
      success = true;
    } finally {
      writeUnlock();
    }
    getEditLog().logSync();
    logAuditEvent(success, "disallowSnapshot", path, null, null);
  }
  
  /**
   * Create a snapshot
   * @param snapshotRoot The directory path where the snapshot is taken
   * @param snapshotName The name of the snapshot
   */
  String createSnapshot(String snapshotRoot, String snapshotName,
                        boolean logRetryCache) throws IOException {
    String snapshotPath = null;
    writeLock();
    try {
      checkOperation(OperationCategory.WRITE);
      checkNameNodeSafeMode("Cannot create snapshot for " + snapshotRoot);
      snapshotPath = FSDirSnapshotOp.createSnapshot(dir,
          snapshotManager, snapshotRoot, snapshotName, logRetryCache);
    } finally {
      writeUnlock();
    }
    getEditLog().logSync();
    logAuditEvent(snapshotPath != null, "createSnapshot", snapshotRoot,
        snapshotPath, null);
    return snapshotPath;
  }
  
  /**
   * Rename a snapshot
   * @param path The directory path where the snapshot was taken
   * @param snapshotOldName Old snapshot name
   * @param snapshotNewName New snapshot name
   * @throws SafeModeException
   * @throws IOException 
   */
  void renameSnapshot(
      String path, String snapshotOldName, String snapshotNewName,
      boolean logRetryCache) throws IOException {
    boolean success = false;
    writeLock();
    try {
      checkOperation(OperationCategory.WRITE);
      checkNameNodeSafeMode("Cannot rename snapshot for " + path);
      FSDirSnapshotOp.renameSnapshot(dir, snapshotManager, path,
          snapshotOldName, snapshotNewName, logRetryCache);
      success = true;
    } finally {
      writeUnlock();
    }
    getEditLog().logSync();
    String oldSnapshotRoot = Snapshot.getSnapshotPath(path, snapshotOldName);
    String newSnapshotRoot = Snapshot.getSnapshotPath(path, snapshotNewName);
    logAuditEvent(success, "renameSnapshot", oldSnapshotRoot,
        newSnapshotRoot, null);
  }
  
  /**
   * Get the list of snapshottable directories that are owned 
   * by the current user. Return all the snapshottable directories if the 
   * current user is a super user.
   * @return The list of all the current snapshottable directories
   * @throws IOException
   */
  public SnapshottableDirectoryStatus[] getSnapshottableDirListing()
      throws IOException {
    SnapshottableDirectoryStatus[] status = null;
    checkOperation(OperationCategory.READ);
    boolean success = false;
    readLock();
    try {
      checkOperation(OperationCategory.READ);
      status = FSDirSnapshotOp.getSnapshottableDirListing(dir, snapshotManager);
      success = true;
    } finally {
      readUnlock();
    }
    logAuditEvent(success, "listSnapshottableDirectory", null, null, null);
    return status;
  }
  
  /**
   * Get the difference between two snapshots (or between a snapshot and the
   * current status) of a snapshottable directory.
   * 
   * @param path The full path of the snapshottable directory.
   * @param fromSnapshot Name of the snapshot to calculate the diff from. Null
   *          or empty string indicates the current tree.
   * @param toSnapshot Name of the snapshot to calculated the diff to. Null or
   *          empty string indicates the current tree.
   * @return A report about the difference between {@code fromSnapshot} and 
   *         {@code toSnapshot}. Modified/deleted/created/renamed files and 
   *         directories belonging to the snapshottable directories are listed 
   *         and labeled as M/-/+/R respectively. 
   * @throws IOException
   */
  SnapshotDiffReport getSnapshotDiffReport(String path,
      String fromSnapshot, String toSnapshot) throws IOException {
    SnapshotDiffReport diffs = null;
    checkOperation(OperationCategory.READ);
    readLock();
    try {
      checkOperation(OperationCategory.READ);
      diffs = FSDirSnapshotOp.getSnapshotDiffReport(dir, snapshotManager,
          path, fromSnapshot, toSnapshot);
    } finally {
      readUnlock();
    }
    String fromSnapshotRoot = (fromSnapshot == null || fromSnapshot.isEmpty()) ?
        path : Snapshot.getSnapshotPath(path, fromSnapshot);
    String toSnapshotRoot = (toSnapshot == null || toSnapshot.isEmpty()) ?
        path : Snapshot.getSnapshotPath(path, toSnapshot);
    logAuditEvent(diffs != null, "computeSnapshotDiff", fromSnapshotRoot,
        toSnapshotRoot, null);
    return diffs;
  }
  
  /**
   * Delete a snapshot of a snapshottable directory
   * @param snapshotRoot The snapshottable directory
   * @param snapshotName The name of the to-be-deleted snapshot
   * @throws SafeModeException
   * @throws IOException
   */
  void deleteSnapshot(String snapshotRoot, String snapshotName,
      boolean logRetryCache) throws IOException {
    boolean success = false;
    writeLock();
    BlocksMapUpdateInfo blocksToBeDeleted = null;
    try {
      checkOperation(OperationCategory.WRITE);
      checkNameNodeSafeMode("Cannot delete snapshot for " + snapshotRoot);

      blocksToBeDeleted = FSDirSnapshotOp.deleteSnapshot(dir, snapshotManager,
          snapshotRoot, snapshotName, logRetryCache);
      success = true;
    } finally {
      writeUnlock();
    }
    getEditLog().logSync();

    // Breaking the pattern as removing blocks have to happen outside of the
    // global lock
    if (blocksToBeDeleted != null) {
      removeBlocks(blocksToBeDeleted);
    }

    String rootPath = Snapshot.getSnapshotPath(snapshotRoot, snapshotName);
    logAuditEvent(success, "deleteSnapshot", rootPath, null, null);
  }

  /**
   * Remove a list of INodeDirectorySnapshottable from the SnapshotManager
   * @param toRemove the list of INodeDirectorySnapshottable to be removed
   */
  void removeSnapshottableDirs(List<INodeDirectory> toRemove) {
    if (snapshotManager != null) {
      snapshotManager.removeSnapshottable(toRemove);
    }
  }

  RollingUpgradeInfo queryRollingUpgrade() throws IOException {
    checkSuperuserPrivilege();
    checkOperation(OperationCategory.READ);
    readLock();
    try {
      if (!isRollingUpgrade()) {
        return null;
      }
      Preconditions.checkNotNull(rollingUpgradeInfo);
      boolean hasRollbackImage = this.getFSImage().hasRollbackFSImage();
      rollingUpgradeInfo.setCreatedRollbackImages(hasRollbackImage);
      return rollingUpgradeInfo;
    } finally {
      readUnlock();
    }
  }

  RollingUpgradeInfo startRollingUpgrade() throws IOException {
    checkSuperuserPrivilege();
    checkOperation(OperationCategory.WRITE);
    writeLock();
    try {
      checkOperation(OperationCategory.WRITE);
      if (isRollingUpgrade()) {
        return rollingUpgradeInfo;
      }
      long startTime = now();
      if (!haEnabled) { // for non-HA, we require NN to be in safemode
        startRollingUpgradeInternalForNonHA(startTime);
      } else { // for HA, NN cannot be in safemode
        checkNameNodeSafeMode("Failed to start rolling upgrade");
        startRollingUpgradeInternal(startTime);
      }

      getEditLog().logStartRollingUpgrade(rollingUpgradeInfo.getStartTime());
      if (haEnabled) {
        // roll the edit log to make sure the standby NameNode can tail
        getFSImage().rollEditLog(getEffectiveLayoutVersion());
      }
    } finally {
      writeUnlock();
    }

    getEditLog().logSync();
    if (auditLog.isInfoEnabled() && isExternalInvocation()) {
      logAuditEvent(true, "startRollingUpgrade", null, null, null);
    }
    return rollingUpgradeInfo;
  }

  /**
   * Update internal state to indicate that a rolling upgrade is in progress.
   * @param startTime rolling upgrade start time
   */
  void startRollingUpgradeInternal(long startTime)
      throws IOException {
    checkRollingUpgrade("start rolling upgrade");
    getFSImage().checkUpgrade();
    setRollingUpgradeInfo(false, startTime);
  }

  /**
   * Update internal state to indicate that a rolling upgrade is in progress for
   * non-HA setup. This requires the namesystem is in SafeMode and after doing a
   * checkpoint for rollback the namesystem will quit the safemode automatically 
   */
  private void startRollingUpgradeInternalForNonHA(long startTime)
      throws IOException {
    Preconditions.checkState(!haEnabled);
    if (!isInSafeMode()) {
      throw new IOException("Safe mode should be turned ON "
          + "in order to create namespace image.");
    }
    checkRollingUpgrade("start rolling upgrade");
    getFSImage().checkUpgrade();
    // in non-HA setup, we do an extra checkpoint to generate a rollback image
    getFSImage().saveNamespace(this, NameNodeFile.IMAGE_ROLLBACK, null);
    LOG.info("Successfully saved namespace for preparing rolling upgrade.");

    // leave SafeMode automatically
    setSafeMode(SafeModeAction.SAFEMODE_LEAVE);
    setRollingUpgradeInfo(true, startTime);
  }

  void setRollingUpgradeInfo(boolean createdRollbackImages, long startTime) {
    rollingUpgradeInfo = new RollingUpgradeInfo(blockPoolId,
        createdRollbackImages, startTime, 0L);
  }

  public void setCreatedRollbackImages(boolean created) {
    if (rollingUpgradeInfo != null) {
      rollingUpgradeInfo.setCreatedRollbackImages(created);
    }
  }

  public RollingUpgradeInfo getRollingUpgradeInfo() {
    return rollingUpgradeInfo;
  }

  public boolean isNeedRollbackFsImage() {
    return needRollbackFsImage;
  }

  public void setNeedRollbackFsImage(boolean needRollbackFsImage) {
    this.needRollbackFsImage = needRollbackFsImage;
  }

  @Override  // NameNodeMXBean
  public RollingUpgradeInfo.Bean getRollingUpgradeStatus() {
    if (!isRollingUpgrade()) {
      return null;
    }
    RollingUpgradeInfo upgradeInfo = getRollingUpgradeInfo();
    if (upgradeInfo.createdRollbackImages()) {
      return new RollingUpgradeInfo.Bean(upgradeInfo);
    }
    readLock();
    try {
      // check again after acquiring the read lock.
      upgradeInfo = getRollingUpgradeInfo();
      if (upgradeInfo == null) {
        return null;
      }
      if (!upgradeInfo.createdRollbackImages()) {
        boolean hasRollbackImage = this.getFSImage().hasRollbackFSImage();
        upgradeInfo.setCreatedRollbackImages(hasRollbackImage);
      }
    } catch (IOException ioe) {
      LOG.warn("Encountered exception setting Rollback Image", ioe);
    } finally {
      readUnlock();
    }
    return new RollingUpgradeInfo.Bean(upgradeInfo);
  }

  /** Is rolling upgrade in progress? */
  public boolean isRollingUpgrade() {
    return rollingUpgradeInfo != null && !rollingUpgradeInfo.isFinalized();
  }

  /**
   * Returns the layout version in effect.  Under normal operation, this is the
   * same as the software's current layout version, defined in
   * {@link NameNodeLayoutVersion#CURRENT_LAYOUT_VERSION}.  During a rolling
   * upgrade, this can retain the layout version that was persisted to metadata
   * prior to starting the rolling upgrade, back to a lower bound defined in
   * {@link NameNodeLayoutVersion#MINIMUM_COMPATIBLE_LAYOUT_VERSION}.  New
   * fsimage files and edit log segments will continue to be written with this
   * older layout version, so that the files are still readable by the old
   * software version if the admin chooses to downgrade.
   *
   * @return layout version in effect
   */
  public int getEffectiveLayoutVersion() {
    return getEffectiveLayoutVersion(isRollingUpgrade(),
        fsImage.getStorage().getLayoutVersion(),
        NameNodeLayoutVersion.MINIMUM_COMPATIBLE_LAYOUT_VERSION,
        NameNodeLayoutVersion.CURRENT_LAYOUT_VERSION);
  }

  @VisibleForTesting
  static int getEffectiveLayoutVersion(boolean isRollingUpgrade, int storageLV,
      int minCompatLV, int currentLV) {
    if (isRollingUpgrade) {
      if (storageLV <= minCompatLV) {
        // The prior layout version satisfies the minimum compatible layout
        // version of the current software.  Keep reporting the prior layout
        // as the effective one.  Downgrade is possible.
        return storageLV;
      }
    }
    // The current software cannot satisfy the layout version of the prior
    // software.  Proceed with using the current layout version.
    return currentLV;
  }

  /**
   * Performs a pre-condition check that the layout version in effect is
   * sufficient to support the requested {@link Feature}.  If not, then the
   * method throws {@link HadoopIllegalArgumentException} to deny the operation.
   * This exception class is registered as a terse exception, so it prevents
   * verbose stack traces in the NameNode log.  During a rolling upgrade, this
   * method is used to restrict usage of new features.  This prevents writing
   * new edit log operations that would be unreadable by the old software
   * version if the admin chooses to downgrade.
   *
   * @param f feature to check
   * @throws HadoopIllegalArgumentException if the current layout version in
   *     effect is insufficient to support the feature
   */
  private void requireEffectiveLayoutVersionForFeature(Feature f)
      throws HadoopIllegalArgumentException {
    int lv = getEffectiveLayoutVersion();
    if (!NameNodeLayoutVersion.supports(f, lv)) {
      throw new HadoopIllegalArgumentException(String.format(
          "Feature %s unsupported at NameNode layout version %d.  If a " +
          "rolling upgrade is in progress, then it must be finalized before " +
          "using this feature.", f, lv));
    }
  }

  void checkRollingUpgrade(String action) throws RollingUpgradeException {
    if (isRollingUpgrade()) {
      throw new RollingUpgradeException("Failed to " + action
          + " since a rolling upgrade is already in progress."
          + " Existing rolling upgrade info:\n" + rollingUpgradeInfo);
    }
  }

  RollingUpgradeInfo finalizeRollingUpgrade() throws IOException {
    checkSuperuserPrivilege();
    checkOperation(OperationCategory.WRITE);
    writeLock();
    try {
      checkOperation(OperationCategory.WRITE);
      if (!isRollingUpgrade()) {
        return null;
      }
      checkNameNodeSafeMode("Failed to finalize rolling upgrade");

      finalizeRollingUpgradeInternal(now());
      getEditLog().logFinalizeRollingUpgrade(rollingUpgradeInfo.getFinalizeTime());
      if (haEnabled) {
        // roll the edit log to make sure the standby NameNode can tail
        getFSImage().rollEditLog(getEffectiveLayoutVersion());
      }
      getFSImage().updateStorageVersion();
      getFSImage().renameCheckpoint(NameNodeFile.IMAGE_ROLLBACK,
          NameNodeFile.IMAGE);
    } finally {
      writeUnlock();
    }

    if (!haEnabled) {
      // Sync not needed for ha since the edit was rolled after logging.
      getEditLog().logSync();
    }

    if (auditLog.isInfoEnabled() && isExternalInvocation()) {
      logAuditEvent(true, "finalizeRollingUpgrade", null, null, null);
    }
    return rollingUpgradeInfo;
  }

  void finalizeRollingUpgradeInternal(long finalizeTime) {
    // Set the finalize time
    rollingUpgradeInfo.finalize(finalizeTime);
  }

  long addCacheDirective(CacheDirectiveInfo directive,
                         EnumSet<CacheFlag> flags, boolean logRetryCache)
      throws IOException {
    CacheDirectiveInfo effectiveDirective = null;
    if (!flags.contains(CacheFlag.FORCE)) {
      cacheManager.waitForRescanIfNeeded();
    }
    writeLock();
    try {
      checkOperation(OperationCategory.WRITE);
      checkNameNodeSafeMode("Cannot add cache directive");
      effectiveDirective = FSNDNCacheOp.addCacheDirective(this, cacheManager,
          directive, flags, logRetryCache);
    } finally {
      writeUnlock();
      boolean success = effectiveDirective != null;
      if (success) {
        getEditLog().logSync();
      }

      String effectiveDirectiveStr = effectiveDirective != null ?
          effectiveDirective.toString() : null;
      logAuditEvent(success, "addCacheDirective", effectiveDirectiveStr,
          null, null);
    }
    return effectiveDirective != null ? effectiveDirective.getId() : 0;
  }

  void modifyCacheDirective(CacheDirectiveInfo directive,
      EnumSet<CacheFlag> flags, boolean logRetryCache) throws IOException {
    boolean success = false;
    if (!flags.contains(CacheFlag.FORCE)) {
      cacheManager.waitForRescanIfNeeded();
    }
    writeLock();
    try {
      checkOperation(OperationCategory.WRITE);
      checkNameNodeSafeMode("Cannot add cache directive");
      FSNDNCacheOp.modifyCacheDirective(this, cacheManager, directive, flags,
          logRetryCache);
      success = true;
    } finally {
      writeUnlock();
      if (success) {
        getEditLog().logSync();
      }
      String idStr = "{id: " + directive.getId().toString() + "}";
      logAuditEvent(success, "modifyCacheDirective", idStr,
          directive.toString(), null);
    }
  }

  void removeCacheDirective(long id, boolean logRetryCache) throws IOException {
    boolean success = false;
    writeLock();
    try {
      checkOperation(OperationCategory.WRITE);
      checkNameNodeSafeMode("Cannot remove cache directives");
      FSNDNCacheOp.removeCacheDirective(this, cacheManager, id, logRetryCache);
      success = true;
    } finally {
      writeUnlock();
      String idStr = "{id: " + Long.toString(id) + "}";
      logAuditEvent(success, "removeCacheDirective", idStr, null,
          null);
    }
    getEditLog().logSync();
  }

  BatchedListEntries<CacheDirectiveEntry> listCacheDirectives(
      long startId, CacheDirectiveInfo filter) throws IOException {
    checkOperation(OperationCategory.READ);
    BatchedListEntries<CacheDirectiveEntry> results;
    cacheManager.waitForRescanIfNeeded();
    readLock();
    boolean success = false;
    try {
      checkOperation(OperationCategory.READ);
      results = FSNDNCacheOp.listCacheDirectives(this, cacheManager, startId,
          filter);
      success = true;
    } finally {
      readUnlock();
      logAuditEvent(success, "listCacheDirectives", filter.toString(), null,
          null);
    }
    return results;
  }

  void addCachePool(CachePoolInfo req, boolean logRetryCache)
      throws IOException {
    writeLock();
    boolean success = false;
    String poolInfoStr = null;
    try {
      checkOperation(OperationCategory.WRITE);
      checkNameNodeSafeMode("Cannot add cache pool"
          + (req == null ? null : req.getPoolName()));
      CachePoolInfo info = FSNDNCacheOp.addCachePool(this, cacheManager, req,
          logRetryCache);
      poolInfoStr = info.toString();
      success = true;
    } finally {
      writeUnlock();
      logAuditEvent(success, "addCachePool", poolInfoStr, null, null);
    }
    
    getEditLog().logSync();
  }

  void modifyCachePool(CachePoolInfo req, boolean logRetryCache)
      throws IOException {
    writeLock();
    boolean success = false;
    try {
      checkOperation(OperationCategory.WRITE);
      checkNameNodeSafeMode("Cannot modify cache pool"
          + (req == null ? null : req.getPoolName()));
      FSNDNCacheOp.modifyCachePool(this, cacheManager, req, logRetryCache);
      success = true;
    } finally {
      writeUnlock();
      String poolNameStr = "{poolName: " +
          (req == null ? null : req.getPoolName()) + "}";
      logAuditEvent(success, "modifyCachePool", poolNameStr,
                    req == null ? null : req.toString(), null);
    }

    getEditLog().logSync();
  }

  void removeCachePool(String cachePoolName, boolean logRetryCache)
      throws IOException {
    writeLock();
    boolean success = false;
    try {
      checkOperation(OperationCategory.WRITE);
      checkNameNodeSafeMode("Cannot modify cache pool" + cachePoolName);
      FSNDNCacheOp.removeCachePool(this, cacheManager, cachePoolName,
          logRetryCache);
      success = true;
    } finally {
      writeUnlock();
      String poolNameStr = "{poolName: " + cachePoolName + "}";
      logAuditEvent(success, "removeCachePool", poolNameStr, null, null);
    }
    
    getEditLog().logSync();
  }

  BatchedListEntries<CachePoolEntry> listCachePools(String prevKey)
      throws IOException {
    BatchedListEntries<CachePoolEntry> results;
    checkOperation(OperationCategory.READ);
    boolean success = false;
    cacheManager.waitForRescanIfNeeded();
    readLock();
    try {
      checkOperation(OperationCategory.READ);
      results = FSNDNCacheOp.listCachePools(this, cacheManager, prevKey);
      success = true;
    } finally {
      readUnlock();
      logAuditEvent(success, "listCachePools", null, null, null);
    }
    return results;
  }

  void modifyAclEntries(final String src, List<AclEntry> aclSpec)
      throws IOException {
    HdfsFileStatus auditStat = null;
    checkOperation(OperationCategory.WRITE);
    writeLock();
    try {
      checkOperation(OperationCategory.WRITE);
      checkNameNodeSafeMode("Cannot modify ACL entries on " + src);
      auditStat = FSDirAclOp.modifyAclEntries(dir, src, aclSpec);
    } catch (AccessControlException e) {
      logAuditEvent(false, "modifyAclEntries", src);
      throw e;
    } finally {
      writeUnlock();
    }
    getEditLog().logSync();
    logAuditEvent(true, "modifyAclEntries", src, null, auditStat);
  }

  void removeAclEntries(final String src, List<AclEntry> aclSpec)
      throws IOException {
    checkOperation(OperationCategory.WRITE);
    HdfsFileStatus auditStat = null;
    writeLock();
    try {
      checkOperation(OperationCategory.WRITE);
      checkNameNodeSafeMode("Cannot remove ACL entries on " + src);
      auditStat = FSDirAclOp.removeAclEntries(dir, src, aclSpec);
    } catch (AccessControlException e) {
      logAuditEvent(false, "removeAclEntries", src);
      throw e;
    } finally {
      writeUnlock();
    }
    getEditLog().logSync();
    logAuditEvent(true, "removeAclEntries", src, null, auditStat);
  }

  void removeDefaultAcl(final String src) throws IOException {
    HdfsFileStatus auditStat = null;
    checkOperation(OperationCategory.WRITE);
    writeLock();
    try {
      checkOperation(OperationCategory.WRITE);
      checkNameNodeSafeMode("Cannot remove default ACL entries on " + src);
      auditStat = FSDirAclOp.removeDefaultAcl(dir, src);
    } catch (AccessControlException e) {
      logAuditEvent(false, "removeDefaultAcl", src);
      throw e;
    } finally {
      writeUnlock();
    }
    getEditLog().logSync();
    logAuditEvent(true, "removeDefaultAcl", src, null, auditStat);
  }

  void removeAcl(final String src) throws IOException {
    HdfsFileStatus auditStat = null;
    checkOperation(OperationCategory.WRITE);
    writeLock();
    try {
      checkOperation(OperationCategory.WRITE);
      checkNameNodeSafeMode("Cannot remove ACL on " + src);
      auditStat = FSDirAclOp.removeAcl(dir, src);
    } catch (AccessControlException e) {
      logAuditEvent(false, "removeAcl", src);
      throw e;
    } finally {
      writeUnlock();
    }
    getEditLog().logSync();
    logAuditEvent(true, "removeAcl", src, null, auditStat);
  }

  void setAcl(final String src, List<AclEntry> aclSpec) throws IOException {
    HdfsFileStatus auditStat = null;
    checkOperation(OperationCategory.WRITE);
    writeLock();
    try {
      checkOperation(OperationCategory.WRITE);
      checkNameNodeSafeMode("Cannot set ACL on " + src);
      auditStat = FSDirAclOp.setAcl(dir, src, aclSpec);
    } catch (AccessControlException e) {
      logAuditEvent(false, "setAcl", src);
      throw e;
    } finally {
      writeUnlock();
    }
    getEditLog().logSync();
    logAuditEvent(true, "setAcl", src, null, auditStat);
  }

  AclStatus getAclStatus(String src) throws IOException {
    checkOperation(OperationCategory.READ);
    boolean success = false;
    readLock();
    try {
      checkOperation(OperationCategory.READ);
      final AclStatus ret = FSDirAclOp.getAclStatus(dir, src);
      success = true;
      return ret;
    } finally {
      readUnlock();
      logAuditEvent(success, "getAclStatus", src);
    }
  }

  /**
   * Create an encryption zone on directory src using the specified key.
   *
   * @param src     the path of a directory which will be the root of the
   *                encryption zone. The directory must be empty.
   * @param keyName name of a key which must be present in the configured
   *                KeyProvider.
   * @throws AccessControlException  if the caller is not the superuser.
   * @throws UnresolvedLinkException if the path can't be resolved.
   * @throws SafeModeException       if the Namenode is in safe mode.
   */
  void createEncryptionZone(final String src, final String keyName,
                            boolean logRetryCache)
    throws IOException, UnresolvedLinkException,
      SafeModeException, AccessControlException {
    try {
      if (provider == null) {
        throw new IOException(
            "Can't create an encryption zone for " + src +
            " since no key provider is available.");
      }
      if (keyName == null || keyName.isEmpty()) {
        throw new IOException("Must specify a key name when creating an " +
            "encryption zone");
      }
      KeyProvider.Metadata metadata = provider.getMetadata(keyName);
      if (metadata == null) {
        /*
         * It would be nice if we threw something more specific than
         * IOException when the key is not found, but the KeyProvider API
         * doesn't provide for that. If that API is ever changed to throw
         * something more specific (e.g. UnknownKeyException) then we can
         * update this to match it, or better yet, just rethrow the
         * KeyProvider's exception.
         */
        throw new IOException("Key " + keyName + " doesn't exist.");
      }
      // If the provider supports pool for EDEKs, this will fill in the pool
      provider.warmUpEncryptedKeys(keyName);
      createEncryptionZoneInt(src, metadata.getCipher(),
          keyName, logRetryCache);
    } catch (AccessControlException e) {
      logAuditEvent(false, "createEncryptionZone", src);
      throw e;
    }
  }

  private void createEncryptionZoneInt(final String srcArg, String cipher,
      String keyName, final boolean logRetryCache) throws IOException {
    String src = srcArg;
    HdfsFileStatus resultingStat = null;
    checkSuperuserPrivilege();
    final byte[][] pathComponents =
      FSDirectory.getPathComponentsForReservedPath(src);
    FSPermissionChecker pc = getPermissionChecker();
    writeLock();
    try {
      checkSuperuserPrivilege();
      checkOperation(OperationCategory.WRITE);
      checkNameNodeSafeMode("Cannot create encryption zone on " + src);
      src = dir.resolvePath(pc, src, pathComponents);

      final CipherSuite suite = CipherSuite.convert(cipher);
      // For now this is hardcoded, as we only support one method.
      final CryptoProtocolVersion version =
          CryptoProtocolVersion.ENCRYPTION_ZONES;
      final XAttr ezXAttr = dir.createEncryptionZone(src, suite,
          version, keyName);
      List<XAttr> xAttrs = Lists.newArrayListWithCapacity(1);
      xAttrs.add(ezXAttr);
      getEditLog().logSetXAttrs(src, xAttrs, logRetryCache);
      final INodesInPath iip = dir.getINodesInPath4Write(src, false);
      resultingStat = dir.getAuditFileInfo(iip);
    } finally {
      writeUnlock();
    }
    getEditLog().logSync();
    logAuditEvent(true, "createEncryptionZone", srcArg, null, resultingStat);
  }

  /**
   * Get the encryption zone for the specified path.
   *
   * @param srcArg the path of a file or directory to get the EZ for.
   * @return the EZ of the of the path or null if none.
   * @throws AccessControlException  if the caller is not the superuser.
   * @throws UnresolvedLinkException if the path can't be resolved.
   */
  EncryptionZone getEZForPath(final String srcArg)
    throws AccessControlException, UnresolvedLinkException, IOException {
    String src = srcArg;
    HdfsFileStatus resultingStat = null;
    final byte[][] pathComponents =
        FSDirectory.getPathComponentsForReservedPath(src);
    boolean success = false;
    final FSPermissionChecker pc = getPermissionChecker();
    checkOperation(OperationCategory.READ);
    readLock();
    try {
      checkOperation(OperationCategory.READ);
      src = dir.resolvePath(pc, src, pathComponents);
      final INodesInPath iip = dir.getINodesInPath(src, true);
      if (isPermissionEnabled) {
        dir.checkPathAccess(pc, iip, FsAction.READ);
      }
      final EncryptionZone ret = dir.getEZForPath(iip);
      resultingStat = dir.getAuditFileInfo(iip);
      success = true;
      return ret;
    } finally {
      readUnlock();
      logAuditEvent(success, "getEZForPath", srcArg, null, resultingStat);
    }
  }

  BatchedListEntries<EncryptionZone> listEncryptionZones(long prevId)
      throws IOException {
    boolean success = false;
    checkSuperuserPrivilege();
    checkOperation(OperationCategory.READ);
    readLock();
    try {
      checkSuperuserPrivilege();
      checkOperation(OperationCategory.READ);
      final BatchedListEntries<EncryptionZone> ret =
          dir.listEncryptionZones(prevId);
      success = true;
      return ret;
    } finally {
      readUnlock();
      logAuditEvent(success, "listEncryptionZones", null);
    }
  }

  /**
   * Set an erasure coding policy on the given path.
   * @param srcArg  The path of the target directory.
   * @param ecPolicy The erasure coding policy to set on the target directory.
   * @throws AccessControlException  if the caller is not the superuser.
   * @throws UnresolvedLinkException if the path can't be resolved.
   * @throws SafeModeException       if the Namenode is in safe mode.
   */
  void setErasureCodingPolicy(final String srcArg, final ErasureCodingPolicy
      ecPolicy, final boolean logRetryCache) throws IOException,
      UnresolvedLinkException, SafeModeException, AccessControlException {
    checkSuperuserPrivilege();
    checkOperation(OperationCategory.WRITE);
    HdfsFileStatus resultingStat = null;
    boolean success = false;
    writeLock();
    try {
      checkOperation(OperationCategory.WRITE);
      checkNameNodeSafeMode("Cannot set erasure coding policy on " + srcArg);
      resultingStat = FSDirErasureCodingOp.setErasureCodingPolicy(this,
          srcArg, ecPolicy, logRetryCache);
      success = true;
    } finally {
      writeUnlock();
      if (success) {
        getEditLog().logSync();
      }
      logAuditEvent(success, "setErasureCodingPolicy", srcArg, null,
          resultingStat);
    }
  }

  /**
   * Get the erasure coding policy information for specified path
   */
  ErasureCodingPolicy getErasureCodingPolicy(String src)
      throws AccessControlException, UnresolvedLinkException, IOException {
    checkOperation(OperationCategory.READ);
    readLock();
    try {
      checkOperation(OperationCategory.READ);
      return getErasureCodingPolicyForPath(src);
    } finally {
      readUnlock();
    }
  }

  /**
   * Get available erasure coding polices
   */
  ErasureCodingPolicy[] getErasureCodingPolicies() throws IOException {
    checkOperation(OperationCategory.READ);
    waitForLoadingFSImage();
    readLock();
    try {
      checkOperation(OperationCategory.READ);
      return FSDirErasureCodingOp.getErasureCodingPolicies(this);
    } finally {
      readUnlock();
    }
  }

  void setXAttr(String src, XAttr xAttr, EnumSet<XAttrSetFlag> flag,
                boolean logRetryCache)
      throws IOException {
    HdfsFileStatus auditStat = null;
    writeLock();
    try {
      checkOperation(OperationCategory.WRITE);
      checkNameNodeSafeMode("Cannot set XAttr on " + src);
      auditStat = FSDirXAttrOp.setXAttr(dir, src, xAttr, flag, logRetryCache);
    } catch (AccessControlException e) {
      logAuditEvent(false, "setXAttr", src);
      throw e;
    } finally {
      writeUnlock();
    }
    getEditLog().logSync();
    logAuditEvent(true, "setXAttr", src, null, auditStat);
  }

  List<XAttr> getXAttrs(final String src, List<XAttr> xAttrs)
      throws IOException {
    checkOperation(OperationCategory.READ);
    readLock();
    try {
      checkOperation(OperationCategory.READ);
      return FSDirXAttrOp.getXAttrs(dir, src, xAttrs);
    } catch (AccessControlException e) {
      logAuditEvent(false, "getXAttrs", src);
      throw e;
    } finally {
      readUnlock();
    }
  }

  List<XAttr> listXAttrs(String src) throws IOException {
    checkOperation(OperationCategory.READ);
    readLock();
    try {
      checkOperation(OperationCategory.READ);
      return FSDirXAttrOp.listXAttrs(dir, src);
    } catch (AccessControlException e) {
      logAuditEvent(false, "listXAttrs", src);
      throw e;
    } finally {
      readUnlock();
    }
  }

  void removeXAttr(String src, XAttr xAttr, boolean logRetryCache)
      throws IOException {
    HdfsFileStatus auditStat = null;
    writeLock();
    try {
      checkOperation(OperationCategory.WRITE);
      checkNameNodeSafeMode("Cannot remove XAttr entry on " + src);
      auditStat = FSDirXAttrOp.removeXAttr(dir, src, xAttr, logRetryCache);
    } catch (AccessControlException e) {
      logAuditEvent(false, "removeXAttr", src);
      throw e;
    } finally {
      writeUnlock();
    }
    getEditLog().logSync();
    logAuditEvent(true, "removeXAttr", src, null, auditStat);
  }

  void checkAccess(String src, FsAction mode) throws IOException {
    checkOperation(OperationCategory.READ);
    byte[][] pathComponents = FSDirectory.getPathComponentsForReservedPath(src);
    readLock();
    try {
      checkOperation(OperationCategory.READ);
      src = FSDirectory.resolvePath(src, pathComponents, dir);
      final INodesInPath iip = dir.getINodesInPath(src, true);
      INode inode = iip.getLastINode();
      if (inode == null) {
        throw new FileNotFoundException("Path not found");
      }
      if (isPermissionEnabled) {
        FSPermissionChecker pc = getPermissionChecker();
        dir.checkPathAccess(pc, iip, mode);
      }
    } catch (AccessControlException e) {
      logAuditEvent(false, "checkAccess", src);
      throw e;
    } finally {
      readUnlock();
    }
  }

  /**
   * Default AuditLogger implementation; used when no access logger is
   * defined in the config file. It can also be explicitly listed in the
   * config file.
   */
  @VisibleForTesting
  static class DefaultAuditLogger extends HdfsAuditLogger {

    private boolean logTokenTrackingId;
    private Set<String> debugCmdSet = new HashSet<String>();

    @Override
    public void initialize(Configuration conf) {
      logTokenTrackingId = conf.getBoolean(
          DFSConfigKeys.DFS_NAMENODE_AUDIT_LOG_TOKEN_TRACKING_ID_KEY,
          DFSConfigKeys.DFS_NAMENODE_AUDIT_LOG_TOKEN_TRACKING_ID_DEFAULT);

      debugCmdSet.addAll(Arrays.asList(conf.getTrimmedStrings(
          DFSConfigKeys.DFS_NAMENODE_AUDIT_LOG_DEBUG_CMDLIST)));
    }

    @Override
    public void logAuditEvent(boolean succeeded, String userName,
        InetAddress addr, String cmd, String src, String dst,
        FileStatus status, UserGroupInformation ugi,
        DelegationTokenSecretManager dtSecretManager) {

      if (auditLog.isDebugEnabled() ||
          (auditLog.isInfoEnabled() && !debugCmdSet.contains(cmd))) {
        final StringBuilder sb = auditBuffer.get();
        sb.setLength(0);
        sb.append("allowed=").append(succeeded).append("\t");
        sb.append("ugi=").append(userName).append("\t");
        sb.append("ip=").append(addr).append("\t");
        sb.append("cmd=").append(cmd).append("\t");
        sb.append("src=").append(src).append("\t");
        sb.append("dst=").append(dst).append("\t");
        if (null == status) {
          sb.append("perm=null");
        } else {
          sb.append("perm=");
          sb.append(status.getOwner()).append(":");
          sb.append(status.getGroup()).append(":");
          sb.append(status.getPermission());
        }
        if (logTokenTrackingId) {
          sb.append("\t").append("trackingId=");
          String trackingId = null;
          if (ugi != null && dtSecretManager != null
              && ugi.getAuthenticationMethod() == AuthenticationMethod.TOKEN) {
            for (TokenIdentifier tid: ugi.getTokenIdentifiers()) {
              if (tid instanceof DelegationTokenIdentifier) {
                DelegationTokenIdentifier dtid =
                    (DelegationTokenIdentifier)tid;
                trackingId = dtSecretManager.getTokenTrackingId(dtid);
                break;
              }
            }
          }
          sb.append(trackingId);
        }
        sb.append("\t").append("proto=");
        sb.append(NamenodeWebHdfsMethods.isWebHdfsInvocation() ? "webhdfs" : "rpc");
        logAuditMessage(sb.toString());
      }
    }
    public void logAuditMessage(String message) {
      auditLog.info(message);
    }
  }

  private static void enableAsyncAuditLog() {
    if (!(auditLog instanceof Log4JLogger)) {
      LOG.warn("Log4j is required to enable async auditlog");
      return;
    }
    Logger logger = ((Log4JLogger)auditLog).getLogger();
    @SuppressWarnings("unchecked")
    List<Appender> appenders = Collections.list(logger.getAllAppenders());
    // failsafe against trying to async it more than once
    if (!appenders.isEmpty() && !(appenders.get(0) instanceof AsyncAppender)) {
      AsyncAppender asyncAppender = new AsyncAppender();
      // change logger to have an async appender containing all the
      // previously configured appenders
      for (Appender appender : appenders) {
        logger.removeAppender(appender);
        asyncAppender.addAppender(appender);
      }
      logger.addAppender(asyncAppender);        
    }
  }
  /**
   * Return total number of Sync Operations on FSEditLog.
   */
  @Override
  @Metric({"TotalSyncCount",
              "Total number of sync operations performed on edit logs"})
  public long getTotalSyncCount() {
    return fsImage.editLog.getTotalSyncCount();
  }

  /**
   * Return total time spent doing sync operations on FSEditLog.
   */
  @Override
  @Metric({"TotalSyncTimes",
              "Total time spend in sync operation on various edit logs"})
  public String getTotalSyncTimes() {
    JournalSet journalSet = fsImage.editLog.getJournalSet();
    if (journalSet != null) {
      return journalSet.getSyncTimes();
    } else {
      return "";
    }
  }

  @Override
  public ErasureCodingPolicy getErasureCodingPolicyForPath(String src)
      throws IOException {
    return FSDirErasureCodingOp.getErasureCodingPolicy(this, src);
  }
}
<|MERGE_RESOLUTION|>--- conflicted
+++ resolved
@@ -6222,15 +6222,14 @@
     return cacheManager;
   }
 
-<<<<<<< HEAD
   /** @return the ErasureCodingPolicyManager. */
   public ErasureCodingPolicyManager getErasureCodingPolicyManager() {
     return ecPolicyManager;
-=======
+  }
+
   @Override
   public HAContext getHAContext() {
     return haContext;
->>>>>>> dfd807af
   }
 
   @Override  // NameNodeMXBean
