--- conflicted
+++ resolved
@@ -3936,17 +3936,11 @@
         }
 
         // add pipeline locations into the INodeUnderConstruction
-<<<<<<< HEAD
         DatanodeStorageInfo[] trimmedStorageInfos =
             blockManager.getDatanodeManager().getDatanodeStorageInfos(
                 trimmedTargets.toArray(new DatanodeID[trimmedTargets.size()]),
                 trimmedStorages.toArray(new String[trimmedStorages.size()]));
-        pendingFile.setLastBlock(storedBlock, trimmedStorageInfos);
-=======
-        DatanodeDescriptor[] targetArray =
-            new DatanodeDescriptor[targetList.size()];
-        iFile.setLastBlock(storedBlock, targetList.toArray(targetArray));
->>>>>>> 4ef44258
+        iFile.setLastBlock(storedBlock, trimmedStorageInfos);
       }
 
       if (closeFile) {
