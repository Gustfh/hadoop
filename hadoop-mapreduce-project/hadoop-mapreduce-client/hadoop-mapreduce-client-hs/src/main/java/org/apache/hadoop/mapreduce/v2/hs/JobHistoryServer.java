--- conflicted
+++ resolved
@@ -34,10 +34,7 @@
 import org.apache.hadoop.metrics2.lib.DefaultMetricsSystem;
 import org.apache.hadoop.metrics2.source.JvmMetrics;
 import org.apache.hadoop.security.SecurityUtil;
-<<<<<<< HEAD
-=======
 import org.apache.hadoop.service.AbstractService;
->>>>>>> 6266273c
 import org.apache.hadoop.service.CompositeService;
 import org.apache.hadoop.util.ExitUtil;
 import org.apache.hadoop.util.ShutdownHookManager;
@@ -47,11 +44,8 @@
 import org.apache.hadoop.yarn.event.Dispatcher;
 import org.apache.hadoop.yarn.exceptions.YarnRuntimeException;
 import org.apache.hadoop.yarn.logaggregation.AggregatedLogDeletionService;
-<<<<<<< HEAD
-=======
 
 import com.google.common.annotations.VisibleForTesting;
->>>>>>> 6266273c
 
 /******************************************************************
  * {@link JobHistoryServer} is responsible for servicing all job history
@@ -145,9 +139,6 @@
     addService(jobHistoryService);
     addService(clientService);
     addService(aggLogDelService);
-<<<<<<< HEAD
-    super.serviceInit(config);
-=======
     addService(hsAdminServer);
     super.serviceInit(config);
   }
@@ -156,7 +147,6 @@
   protected HistoryClientService createHistoryClientService() {
     return new HistoryClientService(historyContext, 
         this.jhsDTSecretManager);
->>>>>>> 6266273c
   }
 
   protected JHSDelegationTokenSecretManager createJHSSecretManager(
@@ -189,26 +179,11 @@
   protected void serviceStart() throws Exception {
     DefaultMetricsSystem.initialize("JobHistoryServer");
     JvmMetrics.initSingleton("JobHistoryServer", null);
-<<<<<<< HEAD
-    try {
-      jhsDTSecretManager.startThreads();
-    } catch(IOException io) {
-      LOG.error("Error while starting the Secret Manager threads", io);
-      throw io;
-    }
-=======
->>>>>>> 6266273c
     super.serviceStart();
   }
   
   @Override
   protected void serviceStop() throws Exception {
-<<<<<<< HEAD
-    if (jhsDTSecretManager != null) {
-      jhsDTSecretManager.stopThreads();
-    }
-=======
->>>>>>> 6266273c
     DefaultMetricsSystem.shutdown();
     super.serviceStop();
   }
