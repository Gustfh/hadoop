<?xml version="1.0" encoding="UTF-8"?>
<!--
  Licensed under the Apache License, Version 2.0 (the "License");
  you may not use this file except in compliance with the License.
  You may obtain a copy of the License at

    http://www.apache.org/licenses/LICENSE-2.0

  Unless required by applicable law or agreed to in writing, software
  distributed under the License is distributed on an "AS IS" BASIS,
  WITHOUT WARRANTIES OR CONDITIONS OF ANY KIND, either express or implied.
  See the License for the specific language governing permissions and
  limitations under the License. See accompanying LICENSE file.
-->
<project xmlns="http://maven.apache.org/POM/4.0.0"
  xmlns:xsi="http://www.w3.org/2001/XMLSchema-instance"
  xsi:schemaLocation="http://maven.apache.org/POM/4.0.0
                      http://maven.apache.org/xsd/maven-4.0.0.xsd">
  <modelVersion>4.0.0</modelVersion>
  <parent>
    <groupId>org.apache.hadoop</groupId>
    <artifactId>hadoop-main</artifactId>
    <version>3.0.0-SNAPSHOT</version>
  </parent>
  <groupId>org.apache.hadoop</groupId>
  <artifactId>hadoop-project</artifactId>
  <version>3.0.0-SNAPSHOT</version>
  <description>Apache Hadoop Project POM</description>
  <name>Apache Hadoop Project POM</name>
  <packaging>pom</packaging>

  <properties>
    <failIfNoTests>false</failIfNoTests>
    <maven.test.redirectTestOutputToFile>true</maven.test.redirectTestOutputToFile>

    <test.exclude>_</test.exclude>
    <test.exclude.pattern>_</test.exclude.pattern>

    <!-- number of threads/forks to use when running tests in parallel, see parallel-tests profile -->
    <testsThreadCount>4</testsThreadCount>

    <!-- These 2 versions are defined here becuase they are used -->
    <!-- JDIFF generation from embedded ant in the antrun plugin -->
    <jdiff.version>1.0.9</jdiff.version>

    <hadoop.assemblies.version>${project.version}</hadoop.assemblies.version>

    <commons-daemon.version>1.0.13</commons-daemon.version>

    <test.build.dir>${project.build.directory}/test-dir</test.build.dir>
    <test.build.data>${test.build.dir}</test.build.data>

    <!-- Used for building path to native library loaded by tests.  Projects -->
    <!-- at different nesting levels in the source tree may need to override. -->
    <hadoop.common.build.dir>${basedir}/../../hadoop-common-project/hadoop-common/target</hadoop.common.build.dir>
    <java.security.egd>file:///dev/urandom</java.security.egd>

    <!-- avro version -->
    <avro.version>1.7.4</avro.version>

    <!-- jersey version -->
    <jersey.version>1.9</jersey.version>

    <!-- ProtocolBuffer version, used to verify the protoc version and -->
    <!-- define the protobuf JAR version                               -->
    <protobuf.version>2.5.0</protobuf.version>
    <protoc.path>${env.HADOOP_PROTOC_PATH}</protoc.path>

    <zookeeper.version>3.4.6</zookeeper.version>
  </properties>

  <dependencyManagement>
    <dependencies>
      <dependency>
        <groupId>jdiff</groupId>
        <artifactId>jdiff</artifactId>
        <version>${jdiff.version}</version>
      </dependency>
      <dependency>
        <groupId>org.apache.hadoop</groupId>
        <artifactId>hadoop-assemblies</artifactId>
        <version>${project.version}</version>
      </dependency>
      <dependency>
        <groupId>org.apache.hadoop</groupId>
        <artifactId>hadoop-annotations</artifactId>
        <version>${project.version}</version>
      </dependency>
      <dependency>
        <groupId>org.apache.hadoop</groupId>
        <artifactId>hadoop-common</artifactId>
        <version>${project.version}</version>
      </dependency>
      <dependency>
        <groupId>org.apache.hadoop</groupId>
        <artifactId>hadoop-common</artifactId>
        <version>${project.version}</version>
        <type>test-jar</type>
      </dependency>
      <dependency>
        <groupId>org.apache.hadoop</groupId>
        <artifactId>hadoop-auth</artifactId>
        <version>${project.version}</version>
      </dependency>
      <dependency>
        <groupId>org.apache.hadoop</groupId>
        <artifactId>hadoop-auth</artifactId>
        <version>${project.version}</version>
        <type>test-jar</type>
      </dependency>
      <dependency>
        <groupId>org.apache.hadoop</groupId>
        <artifactId>hadoop-nfs</artifactId>
        <version>${project.version}</version>
      </dependency>
      <dependency>
        <groupId>org.apache.hadoop</groupId>
        <artifactId>hadoop-hdfs</artifactId>
        <version>${project.version}</version>
      </dependency>
      <dependency>
        <groupId>org.apache.hadoop</groupId>
        <artifactId>hadoop-hdfs</artifactId>
        <version>${project.version}</version>
        <type>test-jar</type>
      </dependency>
      <dependency>
        <groupId>org.apache.hadoop</groupId>
        <artifactId>hadoop-mapreduce-client-app</artifactId>
        <version>${project.version}</version>
      </dependency>
      <dependency>
        <groupId>org.apache.hadoop</groupId>
        <artifactId>hadoop-mapreduce-client-app</artifactId>
        <version>${project.version}</version>
        <type>test-jar</type>
      </dependency>
      <dependency>
        <groupId>org.apache.hadoop</groupId>
        <artifactId>hadoop-mapreduce-client-common</artifactId>
        <version>${project.version}</version>
      </dependency>
      <dependency>
        <groupId>org.apache.hadoop</groupId>
        <artifactId>hadoop-yarn-api</artifactId>
        <version>${project.version}</version>
      </dependency>

      <dependency>
        <groupId>org.apache.hadoop</groupId>
        <artifactId>hadoop-yarn-client</artifactId>
        <version>${project.version}</version>
      </dependency>

      <dependency>
        <groupId>org.apache.hadoop</groupId>
        <artifactId>hadoop-mapreduce-client-core</artifactId>
        <version>${project.version}</version>
      </dependency>

      <dependency>
        <groupId>org.apache.hadoop</groupId>
        <artifactId>hadoop-mapreduce-client-jobclient</artifactId>
        <version>${project.version}</version>
      </dependency>

      <dependency>
        <groupId>org.apache.hadoop</groupId>
        <artifactId>hadoop-mapreduce-client-shuffle</artifactId>
        <version>${project.version}</version>
      </dependency>

      <dependency>
        <groupId>org.apache.hadoop</groupId>
        <artifactId>hadoop-yarn</artifactId>
        <version>${project.version}</version>
        <type>pom</type>
      </dependency>

      <dependency>
        <groupId>org.apache.hadoop</groupId>
        <artifactId>hadoop-yarn-server</artifactId>
        <version>${project.version}</version>
      </dependency>

      <dependency>
        <groupId>org.apache.hadoop</groupId>
        <artifactId>hadoop-yarn-server-web-proxy</artifactId>
        <version>${project.version}</version>
      </dependency>

      <dependency>
        <groupId>org.apache.hadoop</groupId>
        <artifactId>hadoop-yarn-server-common</artifactId>
        <version>${project.version}</version>
      </dependency>

      <dependency>
        <groupId>org.apache.hadoop</groupId>
         <artifactId>hadoop-yarn-server-tests</artifactId>
        <version>${project.version}</version>
        <type>test-jar</type>
      </dependency>

      <dependency>
        <groupId>org.apache.hadoop</groupId>
        <artifactId>hadoop-yarn-common</artifactId>
        <version>${project.version}</version>
      </dependency>
      <dependency>
        <groupId>org.apache.hadoop</groupId>
        <artifactId>hadoop-yarn-common</artifactId>
        <version>${project.version}</version>
        <type>test-jar</type>
      </dependency>

      <dependency>
        <groupId>org.apache.hadoop</groupId>
        <artifactId>hadoop-yarn-server-nodemanager</artifactId>
        <version>${project.version}</version>
      </dependency>
      <dependency>
        <groupId>org.apache.hadoop</groupId>
        <artifactId>hadoop-yarn-server-resourcemanager</artifactId>
        <version>${project.version}</version>
      </dependency>
      <dependency>
        <groupId>org.apache.hadoop</groupId>
        <artifactId>hadoop-yarn-server-resourcemanager</artifactId>
        <version>${project.version}</version>
        <type>test-jar</type>
      </dependency>

     <dependency>
        <groupId>org.apache.hadoop</groupId>
        <artifactId>hadoop-yarn-applications-distributedshell</artifactId>
        <version>${project.version}</version>
      </dependency>

      <dependency>
        <groupId>org.apache.hadoop</groupId>
         <artifactId>hadoop-mapreduce-client-jobclient</artifactId>
        <version>${project.version}</version>
        <type>test-jar</type>
      </dependency>

      <dependency>
        <groupId>org.apache.hadoop</groupId>
        <artifactId>hadoop-mapreduce-client-hs</artifactId>
        <version>${project.version}</version>
      </dependency>

      <dependency>
        <groupId>org.apache.hadoop</groupId>
        <artifactId>hadoop-mapreduce-examples</artifactId>
        <version>${project.version}</version>
      </dependency>
      <dependency>
        <groupId>org.apache.hadoop</groupId>
        <artifactId>hadoop-gridmix</artifactId>
        <version>${project.version}</version>
      </dependency>

      <dependency>
        <groupId>org.apache.hadoop</groupId>
        <artifactId>hadoop-streaming</artifactId>
        <version>${project.version}</version>
      </dependency>
      <dependency>
        <groupId>org.apache.hadoop</groupId>
        <artifactId>hadoop-archives</artifactId>
        <version>${project.version}</version>
      </dependency>
      <dependency>
        <groupId>org.apache.hadoop</groupId>
        <artifactId>hadoop-distcp</artifactId>
        <version>${project.version}</version>
      </dependency>
      <dependency>
        <groupId>org.apache.hadoop</groupId>
        <artifactId>hadoop-datajoin</artifactId>
        <version>${project.version}</version>
      </dependency>
      <dependency>
        <groupId>org.apache.hadoop</groupId>
        <artifactId>hadoop-rumen</artifactId>
        <version>${project.version}</version>
      </dependency>
      <dependency>
        <groupId>org.apache.hadoop</groupId>
        <artifactId>hadoop-extras</artifactId>
        <version>${project.version}</version>
      </dependency>

      <dependency>
        <groupId>org.apache.hadoop</groupId>
        <artifactId>hadoop-client</artifactId>
        <version>${project.version}</version>
      </dependency>

      <dependency>
        <groupId>org.apache.hadoop</groupId>
        <artifactId>hadoop-minicluster</artifactId>
        <version>${project.version}</version>
      </dependency>

      <dependency>
        <groupId>org.apache.hadoop</groupId>
        <artifactId>hadoop-minikdc</artifactId>
        <version>${project.version}</version>
      </dependency>

      <dependency>
        <groupId>org.apache.hadoop</groupId>
        <artifactId>hadoop-openstack</artifactId>
        <version>${project.version}</version>
      </dependency>
<<<<<<< HEAD
      <dependency>
        <groupId>org.apache.hadoop</groupId>
        <artifactId>hadoop-native-core</artifactId>
=======
      
      <dependency>
        <groupId>org.apache.hadoop</groupId>
        <artifactId>hadoop-azure</artifactId>
>>>>>>> f6a778c3
        <version>${project.version}</version>
      </dependency>

      <dependency>
        <groupId>com.google.guava</groupId>
        <artifactId>guava</artifactId>
        <version>11.0.2</version>
      </dependency>
      <dependency>
        <groupId>com.google.code.gson</groupId>
        <artifactId>gson</artifactId>
        <version>2.2.4</version>
      </dependency>
      <dependency>
        <groupId>commons-cli</groupId>
        <artifactId>commons-cli</artifactId>
        <version>1.2</version>
      </dependency>
      <dependency>
        <groupId>org.apache.commons</groupId>
        <artifactId>commons-math3</artifactId>
        <version>3.1.1</version>
      </dependency>
      <dependency>
        <groupId>org.apache.commons</groupId>
        <artifactId>commons-compress</artifactId>
        <version>1.4.1</version>
      </dependency>
      <dependency>
        <groupId>xmlenc</groupId>
        <artifactId>xmlenc</artifactId>
        <version>0.52</version>
      </dependency>
      <dependency>
        <groupId>commons-httpclient</groupId>
        <artifactId>commons-httpclient</artifactId>
        <version>3.1</version>
      </dependency>
      <dependency>
        <groupId>org.apache.httpcomponents</groupId>
        <artifactId>httpclient</artifactId>
        <version>4.2.5</version>
      </dependency>
      <dependency>
        <groupId>org.apache.httpcomponents</groupId>
        <artifactId>httpcore</artifactId>
        <version>4.2.5</version>
      </dependency>
      <dependency>
        <groupId>commons-codec</groupId>
        <artifactId>commons-codec</artifactId>
        <version>1.4</version>
      </dependency>
      <dependency>
        <groupId>commons-net</groupId>
        <artifactId>commons-net</artifactId>
        <version>3.1</version>
      </dependency>
      <dependency>
        <groupId>javax.servlet</groupId>
        <artifactId>servlet-api</artifactId>
        <version>2.5</version>
      </dependency>
      <dependency>
        <groupId>org.mortbay.jetty</groupId>
        <artifactId>jetty</artifactId>
        <version>6.1.26</version>
        <exclusions>
          <exclusion>
            <groupId>org.mortbay.jetty</groupId>
            <artifactId>servlet-api</artifactId>
          </exclusion>
        </exclusions>
      </dependency>
      <dependency>
        <groupId>org.mortbay.jetty</groupId>
        <artifactId>jetty-util</artifactId>
        <version>6.1.26</version>
      </dependency>
      <dependency>
        <groupId>javax.servlet.jsp</groupId>
        <artifactId>jsp-api</artifactId>
        <version>2.1</version>
      </dependency>

      <dependency>
        <groupId>org.glassfish</groupId>
        <artifactId>javax.servlet</artifactId>
        <version>3.1</version>
      </dependency>

      <dependency>
        <groupId>org.codehaus.plexus</groupId>
        <artifactId>plexus-utils</artifactId>
        <version>2.0.5</version>
      </dependency>
      <dependency>
        <groupId>org.codehaus.plexus</groupId>
        <artifactId>plexus-component-annotations</artifactId>
        <version>1.5.5</version>
      </dependency>

      <dependency>
        <groupId>asm</groupId>
        <artifactId>asm</artifactId>
        <version>3.2</version>
      </dependency>
      <dependency>
        <groupId>com.sun.jersey</groupId>
        <artifactId>jersey-core</artifactId>
        <version>${jersey.version}</version>
      </dependency>
      <dependency>
        <groupId>com.sun.jersey</groupId>
        <artifactId>jersey-json</artifactId>
        <version>${jersey.version}</version>
        <exclusions>
          <exclusion>
            <groupId>stax</groupId>
            <artifactId>stax-api</artifactId>
          </exclusion>
        </exclusions>
      </dependency>
      <dependency>
        <groupId>com.sun.jersey</groupId>
        <artifactId>jersey-server</artifactId>
        <version>${jersey.version}</version>
      </dependency>

      <dependency>
        <groupId>com.google.inject</groupId>
        <artifactId>guice</artifactId>
        <version>3.0</version>
      </dependency>
      
      <dependency>
        <groupId>cglib</groupId>
        <artifactId>cglib</artifactId>
        <version>2.2</version>
      </dependency>

      <dependency>
        <groupId>com.google.inject.extensions</groupId>
        <artifactId>guice-servlet</artifactId>
        <version>3.0</version>
      </dependency>

      <dependency>
        <groupId>com.sun.jersey.contribs</groupId>
        <artifactId>jersey-guice</artifactId>
        <version>${jersey.version}</version>
      </dependency>

      <dependency>
        <groupId>com.sun.jersey.jersey-test-framework</groupId>
        <artifactId>jersey-test-framework-core</artifactId>
        <version>${jersey.version}</version>
        <scope>test</scope>
      </dependency>
      <dependency>
        <groupId>com.sun.jersey.jersey-test-framework</groupId>
        <artifactId>jersey-test-framework-grizzly2</artifactId>
        <version>${jersey.version}</version>
      </dependency>

      <dependency>
        <groupId>io.netty</groupId>
        <artifactId>netty</artifactId>
        <version>3.6.2.Final</version>
      </dependency>

      <dependency>
        <groupId>commons-io</groupId>
        <artifactId>commons-io</artifactId>
        <version>2.4</version>
      </dependency>

      <dependency>
        <groupId>org.mortbay.jetty</groupId>
        <artifactId>jetty-servlet-tester</artifactId>
        <version>6.1.26</version>
      </dependency>
      <dependency>
        <groupId>commons-logging</groupId>
        <artifactId>commons-logging</artifactId>
        <version>1.1.3</version>
        <exclusions>
          <exclusion>
            <groupId>avalon-framework</groupId>
            <artifactId>avalon-framework</artifactId>
          </exclusion>
          <exclusion>
            <groupId>logkit</groupId>
            <artifactId>logkit</artifactId>
          </exclusion>
          <exclusion>
            <groupId>javax.servlet</groupId>
            <artifactId>servlet-api</artifactId>
          </exclusion>
        </exclusions>
      </dependency>
      <dependency>
        <groupId>commons-logging</groupId>
        <artifactId>commons-logging-api</artifactId>
        <version>1.1</version>
      </dependency>
      <dependency>
        <groupId>log4j</groupId>
        <artifactId>log4j</artifactId>
        <version>1.2.17</version>
        <exclusions>
          <exclusion>
            <groupId>com.sun.jdmk</groupId>
            <artifactId>jmxtools</artifactId>
          </exclusion>
          <exclusion>
            <groupId>com.sun.jmx</groupId>
            <artifactId>jmxri</artifactId>
          </exclusion>
          <exclusion>
            <groupId>javax.mail</groupId>
            <artifactId>mail</artifactId>
          </exclusion>
          <exclusion>
            <groupId>javax.jms</groupId>
            <artifactId>jmx</artifactId>
          </exclusion>
          <exclusion>
            <groupId>javax.jms</groupId>
            <artifactId>jms</artifactId>
          </exclusion>
        </exclusions>
      </dependency>
      <dependency>
        <groupId>net.java.dev.jets3t</groupId>
        <artifactId>jets3t</artifactId>
        <version>0.9.0</version>
      </dependency>
      <dependency>
        <groupId>org.apache.mina</groupId>
        <artifactId>mina-core</artifactId>
        <version>2.0.0-M5</version>
      </dependency>
      <dependency>
        <groupId>org.apache.ftpserver</groupId>
        <artifactId>ftplet-api</artifactId>
        <version>1.0.0</version>
      </dependency>
      <dependency>
        <groupId>org.apache.ftpserver</groupId>
        <artifactId>ftpserver-core</artifactId>
        <version>1.0.0</version>
      </dependency>
      <dependency>
        <groupId>org.apache.ftpserver</groupId>
        <artifactId>ftpserver-deprecated</artifactId>
        <version>1.0.0-M2</version>
      </dependency>
      <dependency>
        <groupId>junit</groupId>
        <artifactId>junit</artifactId>
        <version>4.11</version>
      </dependency>
      <dependency>
        <groupId>commons-lang</groupId>
        <artifactId>commons-lang</artifactId>
        <version>2.6</version>
      </dependency>
      <dependency>
        <groupId>commons-collections</groupId>
        <artifactId>commons-collections</artifactId>
        <version>3.2.1</version>
      </dependency>
      <dependency>
        <groupId>commons-configuration</groupId>
        <artifactId>commons-configuration</artifactId>
        <version>1.6</version>
      </dependency>
      <dependency>
        <groupId>org.slf4j</groupId>
        <artifactId>slf4j-api</artifactId>
        <version>1.7.5</version>
      </dependency>
      <dependency>
        <groupId>org.slf4j</groupId>
        <artifactId>slf4j-log4j12</artifactId>
        <version>1.7.5</version>
      </dependency>
      <dependency>
        <groupId>org.slf4j</groupId>
        <artifactId>jul-to-slf4j</artifactId>
        <version>1.7.5</version>
      </dependency>
      <dependency>
        <groupId>org.eclipse.jdt</groupId>
        <artifactId>core</artifactId>
        <version>3.1.1</version>
      </dependency>
      <dependency>
        <groupId>oro</groupId>
        <artifactId>oro</artifactId>
        <version>2.0.8</version>
      </dependency>
      <dependency>
        <groupId>org.codehaus.jackson</groupId>
        <artifactId>jackson-mapper-asl</artifactId>
        <version>1.9.13</version>
      </dependency>
      <dependency>
        <groupId>org.codehaus.jackson</groupId>
        <artifactId>jackson-core-asl</artifactId>
        <version>1.9.13</version>
      </dependency>
      <dependency>
        <groupId>org.codehaus.jackson</groupId>
        <artifactId>jackson-jaxrs</artifactId>
        <version>1.9.13</version>
      </dependency>
      <dependency>
        <groupId>org.codehaus.jackson</groupId>
        <artifactId>jackson-xc</artifactId>
        <version>1.9.13</version>
      </dependency>
      <dependency>
        <groupId>org.mockito</groupId>
        <artifactId>mockito-all</artifactId>
        <version>1.8.5</version>
      </dependency>
      <dependency>
        <groupId>org.apache.avro</groupId>
        <artifactId>avro</artifactId>
        <version>${avro.version}</version>
      </dependency>
      <dependency>
        <groupId>net.sf.kosmosfs</groupId>
        <artifactId>kfs</artifactId>
        <version>0.3</version>
      </dependency>
      <dependency>
        <groupId>org.apache.ant</groupId>
        <artifactId>ant</artifactId>
        <version>1.8.1</version>
      </dependency>
      <dependency>
        <groupId>com.google.protobuf</groupId>
        <artifactId>protobuf-java</artifactId>
        <version>${protobuf.version}</version>
      </dependency>
      <dependency>
        <groupId>commons-daemon</groupId>
        <artifactId>commons-daemon</artifactId>
        <version>${commons-daemon.version}</version>
      </dependency>
      <dependency>
        <groupId>com.jcraft</groupId>
        <artifactId>jsch</artifactId>
        <version>0.1.42</version>
      </dependency>
      <dependency>
        <groupId>org.jdom</groupId>
        <artifactId>jdom</artifactId>
        <version>1.1</version>
      </dependency>
      <dependency>
        <groupId>com.googlecode.json-simple</groupId>
        <artifactId>json-simple</artifactId>
        <version>1.1</version>
      </dependency>

      <dependency>
        <groupId>org.apache.zookeeper</groupId>
        <artifactId>zookeeper</artifactId>
        <version>${zookeeper.version}</version>
        <exclusions>
          <exclusion>
            <!-- otherwise seems to drag in junit 3.8.1 via jline -->
            <groupId>junit</groupId>
            <artifactId>junit</artifactId>
          </exclusion>
          <exclusion>
            <groupId>com.sun.jdmk</groupId>
            <artifactId>jmxtools</artifactId>
          </exclusion>
          <exclusion>
            <groupId>com.sun.jmx</groupId>
            <artifactId>jmxri</artifactId>
          </exclusion>
          <exclusion>
            <groupId>org.jboss.netty</groupId>
            <artifactId>netty</artifactId>
          </exclusion>
        </exclusions>
      </dependency>
      <dependency>
        <groupId>org.apache.zookeeper</groupId>
        <artifactId>zookeeper</artifactId>
        <version>${zookeeper.version}</version>
        <type>test-jar</type>
        <scope>test</scope>
        <exclusions>
          <exclusion>
            <groupId>org.jboss.netty</groupId>
            <artifactId>netty</artifactId>
          </exclusion>
        </exclusions>
      </dependency>
      <dependency>
        <groupId>org.apache.bookkeeper</groupId>
        <artifactId>bookkeeper-server</artifactId>
        <version>4.2.3</version>
        <scope>compile</scope>
      </dependency>
      <dependency>
        <groupId>org.hsqldb</groupId>
        <artifactId>hsqldb</artifactId>
        <version>2.0.0</version>
      </dependency>
      <dependency>
        <groupId>com.codahale.metrics</groupId>
        <artifactId>metrics-core</artifactId>
        <version>3.0.1</version>
      </dependency>
      <dependency>
        <groupId>org.apache.hadoop</groupId>
        <artifactId>hadoop-sls</artifactId>
        <version>${project.version}</version>
      </dependency>
      <dependency>
        <groupId>com.google.code.findbugs</groupId>
        <artifactId>jsr305</artifactId>
        <version>1.3.9</version>
      </dependency>
      <dependency>
        <groupId>javax.xml.bind</groupId>
        <artifactId>jaxb-api</artifactId>
        <version>2.2.2</version>
      </dependency>
      <dependency>
        <groupId>org.codehaus.jettison</groupId>
        <artifactId>jettison</artifactId>
        <version>1.1</version>
        <exclusions>
          <exclusion>
            <groupId>stax</groupId>
            <artifactId>stax-api</artifactId>
          </exclusion>
        </exclusions>
      </dependency>
      <dependency>
        <groupId>com.sun.jersey</groupId>
        <artifactId>jersey-client</artifactId>
        <version>${jersey.version}</version>
      </dependency>

      <dependency>
        <groupId>org.glassfish.grizzly</groupId>
        <artifactId>grizzly-http-servlet</artifactId>
        <version>2.1.2</version>
      </dependency>

      <dependency>
        <groupId>org.fusesource.leveldbjni</groupId>
        <artifactId>leveldbjni-all</artifactId>
        <version>1.8</version>
      </dependency>

      <dependency>
        <groupId>org.apache.directory.server</groupId>
        <artifactId>apacheds-kerberos-codec</artifactId>
        <version>2.0.0-M15</version>
      </dependency>

      <dependency>
        <groupId>com.microsoft.windowsazure.storage</groupId>
        <artifactId>microsoft-windowsazure-storage-sdk</artifactId>
        <version>0.6.0</version>
     </dependency>

     <dependency>
       <groupId>xerces</groupId>
       <artifactId>xercesImpl</artifactId>
       <version>2.9.1</version>
     </dependency>
      
    </dependencies>
  </dependencyManagement>

  <build>
    <pluginManagement>
      <plugins>
        <plugin>
          <artifactId>maven-clean-plugin</artifactId>
          <version>2.4.1</version>
        </plugin>
        <plugin>
          <groupId>org.apache.maven.plugins</groupId>
          <artifactId>maven-compiler-plugin</artifactId>
          <version>2.5.1</version>
          <configuration>
            <source>1.6</source>
            <target>1.6</target>
          </configuration>
        </plugin>
        <plugin>
          <groupId>org.apache.maven.plugins</groupId>
          <artifactId>maven-dependency-plugin</artifactId>
          <version>2.2</version>
        </plugin>
        <plugin>
          <groupId>org.codehaus.mojo</groupId>
          <artifactId>build-helper-maven-plugin</artifactId>
          <version>1.5</version>
        </plugin>
        <plugin>
          <groupId>org.apache.maven.plugins</groupId>
          <artifactId>maven-surefire-plugin</artifactId>
          <version>2.16</version>
        </plugin>
        <plugin>
          <groupId>org.apache.maven.plugins</groupId>
          <artifactId>maven-install-plugin</artifactId>
          <version>2.3.1</version>
        </plugin>
        <plugin>
          <groupId>org.apache.maven.plugins</groupId>
          <artifactId>maven-jar-plugin</artifactId>
          <version>2.3.1</version>
        </plugin>
        <plugin>
          <groupId>org.apache.maven.plugins</groupId>
          <artifactId>maven-javadoc-plugin</artifactId>
          <version>2.8.1</version>
        </plugin>
        <plugin>
          <groupId>org.apache.maven.plugins</groupId>
          <artifactId>maven-war-plugin</artifactId>
          <version>2.1</version>
        </plugin>
        <plugin>
          <groupId>org.codehaus.mojo</groupId>
          <artifactId>findbugs-maven-plugin</artifactId>
          <version>2.3.2</version>
        </plugin>
        <plugin>
          <groupId>org.apache.maven.plugins</groupId>
          <artifactId>maven-checkstyle-plugin</artifactId>
          <version>2.6</version>
        </plugin>
        <plugin>
          <groupId>org.codehaus.mojo</groupId>
          <artifactId>native-maven-plugin</artifactId>
          <version>1.0-alpha-7</version>
        </plugin>
        <plugin>
          <groupId>org.codehaus.mojo</groupId>
          <artifactId>make-maven-plugin</artifactId>
          <version>1.0-beta-1</version>
        </plugin>
        <plugin>
          <groupId>org.apache.maven.plugins</groupId>
          <artifactId>maven-source-plugin</artifactId>
          <version>2.1.2</version>
        </plugin>
        <plugin>
          <groupId>org.apache.avro</groupId>
          <artifactId>avro-maven-plugin</artifactId>
          <version>${avro.version}</version>
        </plugin>
        <plugin>
          <groupId>org.apache.maven.plugins</groupId>
          <artifactId>maven-project-info-reports-plugin</artifactId>
          <version>2.4</version>
        </plugin>
        <plugin>
          <groupId>org.apache.maven.plugins</groupId>
          <artifactId>maven-resources-plugin</artifactId>
          <version>2.2</version>
        </plugin>
        <plugin>
          <groupId>org.codehaus.mojo</groupId>
          <artifactId>exec-maven-plugin</artifactId>
          <version>1.2</version>
        </plugin>
        <plugin>
          <groupId>org.apache.maven.plugins</groupId>
          <artifactId>maven-pdf-plugin</artifactId>
          <version>1.1</version>
        </plugin>
        <plugin>
          <groupId>org.apache.hadoop</groupId>
          <artifactId>hadoop-maven-plugins</artifactId>
          <version>${project.version}</version>
        </plugin>
      </plugins>
    </pluginManagement>

    <plugins>
      <plugin>
        <groupId>org.codehaus.mojo</groupId>
        <artifactId>findbugs-maven-plugin</artifactId>
      </plugin>
      
       <plugin>
         <groupId>org.apache.maven.plugins</groupId>
        <artifactId>maven-antrun-plugin</artifactId>
        <executions>
          <execution>
            <id>create-testdirs</id>
            <phase>validate</phase>
            <goals>
              <goal>run</goal>
            </goals>
            <configuration>
              <target>
                <mkdir dir="${test.build.dir}"/>
                <mkdir dir="${test.build.data}"/>
              </target>
            </configuration>
          </execution>
        </executions>
      </plugin>
      <plugin>
        <groupId>org.apache.maven.plugins</groupId>
        <artifactId>maven-surefire-plugin</artifactId>
        <configuration>
          <reuseForks>false</reuseForks>
          <forkedProcessTimeoutInSeconds>900</forkedProcessTimeoutInSeconds>
          <argLine>-Xmx1024m -XX:+HeapDumpOnOutOfMemoryError</argLine>
          <environmentVariables>
            <!-- HADOOP_HOME required for tests on Windows to find winutils -->
            <HADOOP_HOME>${hadoop.common.build.dir}</HADOOP_HOME>
            <LD_LIBRARY_PATH>${env.LD_LIBRARY_PATH}:${project.build.directory}/native/target/usr/local/lib:${hadoop.common.build.dir}/native/target/usr/local/lib</LD_LIBRARY_PATH>
            <MALLOC_ARENA_MAX>4</MALLOC_ARENA_MAX>
          </environmentVariables>
          <systemPropertyVariables>


            <!-- TODO: all references in testcases should be updated to this default -->
            <test.build.dir>${test.build.dir}</test.build.dir>
            <hadoop.tmp.dir>${hadoop.tmp.dir}</hadoop.tmp.dir>
            <test.build.data>${test.build.data}</test.build.data>
            <test.build.webapps>${test.build.webapps}</test.build.webapps>
            <test.cache.data>${test.cache.data}</test.cache.data>
            <hadoop.log.dir>${hadoop.log.dir}</hadoop.log.dir>
            <test.build.classes>${test.build.classes}</test.build.classes>

            <java.net.preferIPv4Stack>true</java.net.preferIPv4Stack>
            <java.security.krb5.conf>${basedir}/src/test/resources/krb5.conf</java.security.krb5.conf>
            <java.security.egd>${java.security.egd}</java.security.egd>
            <require.test.libhadoop>${require.test.libhadoop}</require.test.libhadoop>
          </systemPropertyVariables>
          <includes>
            <include>**/Test*.java</include>
          </includes>
          <excludes>
            <exclude>**/${test.exclude}.java</exclude>
            <exclude>${test.exclude.pattern}</exclude>
            <exclude>**/Test*$*.java</exclude>
          </excludes>
        </configuration>
      </plugin>
      <plugin>
        <groupId>org.apache.maven.plugins</groupId>
        <artifactId>maven-pdf-plugin</artifactId>
        <configuration>
          <outputDirectory>${project.reporting.outputDirectory}</outputDirectory>
          <includeReports>false</includeReports>
        </configuration>
      </plugin>
      <plugin>
        <groupId>org.apache.maven.plugins</groupId>
        <artifactId>maven-enforcer-plugin</artifactId>
        <executions>
          <execution>
            <id>depcheck</id>
            <configuration>
              <rules>
                <DependencyConvergence>
                  <uniqueVersions>true</uniqueVersions> 
                </DependencyConvergence>
              </rules>
            </configuration>
            <goals>
              <goal>enforce</goal>
            </goals>
            <phase>verify</phase>
          </execution>
        </executions>
      </plugin>
    </plugins>
  </build>

  <profiles>
    <profile>
      <id>os.linux</id>
      <activation>
        <os>
          <family>!Mac</family>
        </os>
      </activation>
      <properties>
        <build.platform>${os.name}-${os.arch}-${sun.arch.data.model}</build.platform>
      </properties>
    </profile>
    <profile>
      <id>os.mac</id>
      <activation>
        <os>
          <family>Mac</family>
        </os>
      </activation>
      <properties>
        <build.platform>Mac_OS_X-${sun.arch.data.model}</build.platform>
      </properties>
    </profile>
    <profile>
      <id>native-win</id>
      <activation>
        <os>
          <family>Windows</family>
        </os>
      </activation>
      <properties>
        <!-- We must use this exact string for egd on Windows, because the -->
        <!-- JVM will check for an exact string match on this.  If found, it -->
        <!-- will use a native entropy provider.  This will not really -->
        <!-- attempt to open a file at this path. -->
        <java.security.egd>file:/dev/urandom</java.security.egd>
        <bundle.snappy.in.bin>true</bundle.snappy.in.bin>
      </properties>
      <build>
        <plugins>
          <plugin>
            <groupId>org.apache.maven.plugins</groupId>
            <artifactId>maven-surefire-plugin</artifactId>
            <configuration>
              <environmentVariables>
                <!-- Specify where to look for the native DLL on Windows -->
                <PATH>${env.PATH};${hadoop.common.build.dir}/bin;${snappy.lib}</PATH>
              </environmentVariables>
            </configuration>
          </plugin>
        </plugins>
      </build>
    </profile>
    <profile>
      <id>test-patch</id>
      <activation>
        <activeByDefault>false</activeByDefault>
      </activation>
      <build>
        <plugins>
          <plugin>
            <groupId>org.apache.maven.plugins</groupId>
            <artifactId>maven-compiler-plugin</artifactId>
            <configuration>
              <fork>true</fork>
              <source>1.6</source>
              <target>1.6</target>
              <compilerArguments>
                <Xlint/>
                <Xmaxwarns>9999</Xmaxwarns>
              </compilerArguments>
            </configuration>
          </plugin>
        </plugins>
      </build>
    </profile>
    <profile>
      <id>dist</id>
      <build>
        <plugins>
          <plugin>
            <groupId>org.apache.maven.plugins</groupId>
            <artifactId>maven-javadoc-plugin</artifactId>
            <executions>
              <execution>
                <!-- build javadoc jars per jar for publishing to maven -->
                <id>module-javadocs</id>
                <phase>package</phase>
                <goals>
                  <goal>jar</goal>
                </goals>
                <configuration>
                  <destDir>${project.build.directory}</destDir>
                </configuration>
              </execution>
            </executions>
          </plugin>
          <plugin>
            <groupId>org.apache.maven.plugins</groupId>
            <artifactId>maven-source-plugin</artifactId>
            <executions>
              <execution>
                <!-- builds source jars and attaches them to the project for publishing -->
                <id>hadoop-java-sources</id>
                <phase>package</phase>
                <goals>
                  <goal>jar-no-fork</goal>
                  <goal>test-jar-no-fork</goal>
                </goals>
              </execution>
            </executions>
          </plugin>
          <plugin>
            <groupId>org.apache.maven.plugins</groupId>
            <artifactId>maven-enforcer-plugin</artifactId>
            <executions>
              <execution>
                <id>dist-enforce</id>
                <phase>package</phase>
                <goals>
                 <goal>enforce</goal>
                </goals>
              </execution>
            </executions>
          </plugin>
        </plugins>
      </build>
    </profile>
  </profiles>
</project><|MERGE_RESOLUTION|>--- conflicted
+++ resolved
@@ -315,16 +315,14 @@
         <artifactId>hadoop-openstack</artifactId>
         <version>${project.version}</version>
       </dependency>
-<<<<<<< HEAD
       <dependency>
         <groupId>org.apache.hadoop</groupId>
         <artifactId>hadoop-native-core</artifactId>
-=======
-      
+        <version>${project.version}</version>
+      </dependency>
       <dependency>
         <groupId>org.apache.hadoop</groupId>
         <artifactId>hadoop-azure</artifactId>
->>>>>>> f6a778c3
         <version>${project.version}</version>
       </dependency>
 
